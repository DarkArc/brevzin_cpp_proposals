---
title: "Reflection for C++26"
document: P2996R2
date: today
audience: EWG, LEWG
author:
    - name: Wyatt Childers
      email: <wcc@edg.com>
    - name: Peter Dimov
      email: <pdimov@gmail.com>
    - name: Dan Katz
      email: <dkatz85@bloomberg.net>
    - name: Barry Revzin
      email: <barry.revzin@gmail.com>
    - name: Andrew Sutton
      email: <andrew.n.sutton@gmail.com>
    - name: Faisal Vali
      email: <faisalv@gmail.com>
    - name: Daveed Vandevoorde
      email: <daveed@edg.com>

toc: true
toc-depth: 4
tag: constexpr
---

# Revision History

Since [@P2996R1], several changes to the overall library API:

* added `qualified_name_of` (to partner with `name_of`)
* removed `is_static` for being ambiguous, added `has_internal_linkage` (and `has_linkage` and `has_external_linkage`) and `is_static_member` instead
* added `is_class_member`, `is_namespace_member`, and `is_concept`
* added `reflect_invoke`
* added [all the type traits](#other-type-traits)

Other paper changes:
* some updates to examples, including a new examples which add a [named tuple](#named-tuple) and [emulate typeful reflection](#emulating-typeful-reflection).
* more discussion of syntax, constant evaluation order, aliases, and freestanding.
* adding lots of wording

Since [@P2996R0]:

* added links to Compiler Explorer demonstrating just about all of the examples
* respecified `synth_struct` to `define_class`
* respecified a few metafunctions to be functions instead of function templates
* introduced section on error handling mechanism and our preference for exceptions (removing invalid reflections)
* added ticket counter and variant examples
* collapsed `entity_ref` and `pointer_to_member` into `value_of`

# Introduction

This is a proposal for a reduced initial set of features to support static reflection in C++.
Specifically, we are mostly proposing a subset of features suggested in [@P1240R2]:

  - the representation of program elements via constant-expressions producing
     _reflection values_ — _reflections_ for short — of an opaque type `std::meta::info`,
  - a _reflection operator_ (prefix `^`) that produces a reflection value for its operand construct,
  - a number of `consteval` _metafunctions_ to work with reflections (including deriving other reflections), and
  - constructs called _splicers_ to produce grammatical elements from reflections (e.g., `[: $refl$ :]`).

(Note that this aims at something a little broader than pure "reflection".
<<<<<<< HEAD
 We not only want to observe the structure of the program: We also want to ease generating code that depends on those observation.
=======
 We not only want to observe the structure of the program: We also want to ease generating code that depends on those observations.
>>>>>>> 60f025cf
 That combination is sometimes referred to as "reflective metaprogramming", but within WG21 discussion the term "reflection" has often been used informally to refer to the same general idea.)

This proposal is not intended to be the end-game as far as reflection and compile-time
metaprogramming are concerned.  Instead, we expect it will be a useful core around which more
powerful features will be added incrementally over time.  In particular, we believe that most
or all the remaining features explored in P1240R2 and that code injection
(along the lines described in [@P2237R0]) are desirable directions to pursue.

Our choice to start with something smaller is primarily motivated by the belief that that
improves the chances of these facilities making it into the language sooner rather than
later.

## Notable Additions to P1240

While we tried to select a useful subset of the P1240 features, we also made a few additions and changes.
Most of those changes are minor.
For example, we added a `std::meta::test_type` interface that makes it convenient to use existing standard type predicates (such as `is_class_v`) in reflection computations.

One addition does stand out, however: We have added metafunctions that permit the synthesis of simple struct and union types.
While it is not nearly as powerful as generalized code injection (see [@P2237R0]), it can be remarkably effective in practice.

## Why a single opaque reflection type?

Perhaps the most common suggestion made regarding the framework outlined in P1240 is to
switch from the single `std::meta::info` type to a family of types covering various
language elements (e.g., `std::meta::variable`, `std::meta::type`, etc.).

We believe that doing so would be a mistake with very serious consequences for the future of C++.

Specifically, it would codify the language design into the type system.  We know from
experience that it has been quasi-impossible to change the semantics of standard types once they
were standardized, and there is no reason to think that such evolution would become easier in
the future.  Suppose for example that we had standardized a reflection type `std::meta::variable`
in C++03 to represent what the standard called "variables" at the time.  In C++11, the term
"variable" was extended to include "references".  Such an change would have been difficult to
do given that C++ by then likely would have had plenty of code that depended on a type arrangement
around the more restricted definition of "variable".  That scenario is clearly backward-looking,
but there is no reason to believe that similar changes might not be wanted in the future and we
strongly believe that it behooves us to avoid adding undue constraints on the evolution of the
language.

Other advantages of a single opaque type include:

  - it makes no assumptions about the representation used within the implementation
    (e.g., it doesn't advantage one compiler over another),
  - it is trivially extensible (no types need to be added to represent additional
    language elements and meta-elements as the language evolves), and
  - it allows convenient collections of heterogeneous constructs without having
    to surface reference semantics (e.g., a `std::vector<std::meta::info>`
    can easily represent a mixed template argument list — containing types and
    nontypes — without fear of slicing values).


## Implementation Status

Lock3 implemented the equivalent of much that is proposed here in a fork of Clang (specifically, it worked with the P1240 proposal, but also included several other capabilities including a first-class injection mechanism).

EDG has an ongoing implementation of this proposal that is currently available on Compiler Explorer (thank you, Matt Godbolt).
Nearly all of the examples below have links to compiler explorer demonstrating them.

The implementation is not complete (notably, for debugging purposes, `name_of(^int)` yields an empty string and `name_of(^std::optional<std::string>)` yields `"optional"`, neither of which are what we want).
The implementation will evolve along with this paper.
The EDG implementation also lacks some of the other language features we would like to be able to take advantage of.
In particular, it does not support expansion statements.
A workaround that will be used in the linked implementations of examples is the following facility:

::: bq
```cpp
namespace __impl {
  template<auto... vals>
  struct replicator_type {
    template<typename F>
      constexpr void operator>>(F body) const {
        (body.template operator()<vals>(), ...);
      }
  };

  template<auto... vals>
  replicator_type<vals...> replicator = {};
}

template<typename R>
consteval auto expand(R range) {
  std::vector<std::meta::info> args;
  for (auto r : range) {
    args.push_back(reflect_value(r));
  }
  return substitute(^__impl::replicator, args);
}
```
:::

Used like:

::: cmptable
### With expansion statements
```cpp
template <typename E>
  requires std::is_enum_v<E>
constexpr std::string enum_to_string(E value) {
  template for (constexpr auto e : std::meta::enumerators_of(^E)) {
    if (value == [:e:]) {
      return std::string(std::meta::name_of(e));
    }
  }

  return "<unnamed>";
}
```

### With `expand` workaround
```cpp
template<typename E>
  requires std::is_enum_v<E>
constexpr std::string enum_to_string(E value) {
  std::string result = "<unnamed>";
  [:expand(std::meta::enumerators_of(^E)):] >> [&]<auto e>{
    if (value == [:e:]) {
      result = std::meta::name_of(e);
    }
  };
  return result;
}
```
:::

# Examples

We start with a number of examples that show off what is possible with the proposed set of features.
It is expected that these are mostly self-explanatory.
Read ahead to the next sections for a more systematic description of each element of this proposal.

A number of our examples here show a few other language features that we hope to progress at the same time. This facility does not strictly rely on these features, and it is possible to do without them - but it would greatly help the usability experience if those could be adopted as well:

* expansion statements [@P1306R1]
* non-transient constexpr allocation [@P0784R7] [@P1974R0] [@P2670R1]

## Back-And-Forth

Our first example is not meant to be compelling but to show how to go back and forth between the reflection domain and the grammatical domain:

::: bq
```c++
constexpr auto r = ^int;
typename[:r:] x = 42;       // Same as: int x = 42;
typename[:^char:] c = '*';  // Same as: char c = '*';
```
:::

<<<<<<< HEAD
The `typename` prefix can be omitted in the same contexts as with dependent qualified names (i.e., in what the standard calls _type-only contexts_.
=======
The `typename` prefix can be omitted in the same contexts as with dependent qualified names (i.e., in what the standard calls _type-only contexts_).
>>>>>>> 60f025cf
For example:

:::bq
```c++
using MyType = [:sizeof(int)<sizeof(long)? ^long : ^int:];  // Implicit "typename" prefix.
```
:::

[On Compiler Explorer](https://godbolt.org/z/13anqE1Pa).


## Selecting Members

Our second example enables selecting a member "by number" for a specific type:

:::bq
```c++
struct S { unsigned i:2, j:6; };

consteval auto member_number(int n) {
  if (n == 0) return ^S::i;
  else if (n == 1) return ^S::j;
}

int main() {
  S s{0, 0};
  s.[:member_number(1):] = 42;  // Same as: s.j = 42;
  s.[:member_number(5):] = 0;   // Error (member_number(5) is not a constant).
}
```
:::

This example also illustrates that bit fields are not beyond the reach of this proposal.

[On Compiler Explorer](https://godbolt.org/z/vT4rbva7M)

Note that a "member access splice" like `s.[:member_number(1):]` is a more direct member access mechanism than the traditional syntax.
It doesn't involve member name lookup, access checking, or --- if the spliced reflection value denotes a member function --- overload resolution.

This proposal includes a number of consteval "metafunctions" that enable the introspection of various language constructs.
Among those metafunctions is `std::meta::nonstatic_data_members_of` which returns a vector of reflection values that describe the nonstatic members of a given type.
We could thus rewrite the above example as:

:::bq
```c++
struct S { unsigned i:2, j:6; };

consteval auto member_number(int n) {
  return std::meta::nonstatic_data_members_of(^S)[n];
}

int main() {
  S s{0, 0};
  s.[:member_number(1):] = 42;  // Same as: s.j = 42;
  s.[:member_number(5):] = 0;   // Error (member_number(5) is not a constant).
}
```
:::

<<<<<<< HEAD
[On Compiler Explorer](https://godbolt.org/z/bKsrWd9K9)
=======
[On Compiler Explorer](https://godbolt.org/z/Wb1vx7jqb)
>>>>>>> 60f025cf

This proposal specifies that namespace `std::meta` is associated with the reflection type (`std::meta::info`); the `std::meta::` qualification can therefore be omitted in the example above.

Another frequently-useful metafunction is `std::meta::name_of`, which returns a `std::string_view` describing the unqualified name of an entity denoted by a given reflection value.
With such a facility, we could conceivably access nonstatic data members "by string":

:::bq
```c++
struct S { unsigned i:2, j:6; };

<<<<<<< HEAD
consteval auto member_named(std::string_view  name) {
  std::vector<std::meta::info>  fields = nonstatic_data_members_of(^S);
  for (int k = 0; ; ++k) {
    if (name_of(fields[k]) == name) return fields[k];
=======
consteval auto member_named(std::string_view name) {
  for (std::meta::info field : nonstatic_data_members_of(^S)) {
    if (name_of(field) == name) return field;
>>>>>>> 60f025cf
  }
}

int main() {
  S s{0, 0};
  s.[:member_named("j"):] = 42;  // Same as: s.j = 42;
  s.[:member_named("x"):] = 0;   // Error (member_named("x") is not a constant).
}
```
:::


<<<<<<< HEAD
[On Compiler Explorer](https://godbolt.org/z/5hjfa3qYo)
=======
[On Compiler Explorer](https://godbolt.org/z/dvYoreK9E)
>>>>>>> 60f025cf


## List of Types to List of Sizes

Here, `sizes` will be a `std::array<std::size_t, 3>` initialized with `{sizeof(int), sizeof(float), sizeof(double)}`:

::: bq
```c++
constexpr std::array types = {^int, ^float, ^double};
constexpr std::array sizes = []{
  std::array<std::size_t, types.size()> r;
  std::ranges::transform(types, r.begin(), std::meta::size_of);
  return r;
}();
```
:::

Compare this to the following type-based approach, which produces the same array `sizes`:

::: bq
```c++
template<class...> struct list {};

using types = list<int, float, double>;

constexpr auto sizes = []<template<class...> class L, class... T>(L<T...>) {
    return std::array<std::size_t, sizeof...(T)>{{ sizeof(T)... }};
}(types{});
```
:::

[On Compiler Explorer](https://godbolt.org/z/4xz9Wsa8f).

## Implementing `make_integer_sequence`

We can provide a better implementation of `make_integer_sequence` than a hand-rolled approach using regular template metaprogramming (although standard libraries today rely on an intrinsic for this):

:::bq
```c++
#include <utility>
#include <vector>

template<typename T>
consteval std::meta::info make_integer_seq_refl(T N) {
  std::vector args{^T};
  for (T k = 0; k < N; ++k) {
    args.push_back(std::meta::reflect_value(k));
  }
  return substitute(^std::integer_sequence, args);
}

template<typename T, T N>
  using make_integer_sequence = [:make_integer_seq_refl<T>(N):];
```
:::

[On Compiler Explorer](https://godbolt.org/z/bvPeqvaK5).

Note that the memoization implicit in the template substitution process still applies.
So having multiple uses of, e.g., `make_integer_sequence<int, 20>` will only involve one evaluation of `make_integer_seq_refl<int>(20)`.


## Getting Class Layout

::: bq
```c++
struct member_descriptor
{
  std::size_t offset;
  std::size_t size;
};

// returns std::array<member_descriptor, N>
template <typename S>
consteval auto get_layout() {
  constexpr auto members = nonstatic_data_members_of(^S);
  std::array<member_descriptor, members.size()> layout;
  for (int i = 0; i < members.size(); ++i) {
      layout[i] = {.offset=offset_of(members[i]), .size=size_of(members[i])};
  }
  return layout;
}

struct X
{
    char a;
    int b;
    double c;
};

/*constexpr*/ auto Xd = get_layout<X>();

/*
where Xd would be std::array<member_descriptor, 3>{@{@
  { 0, 1 }, { 4, 4 }, { 8, 8 }
}}
*/
```
:::

[On Compiler Explorer](https://godbolt.org/z/rbbWY99TM).

## Enum to String

One of the most commonly requested facilities is to convert an enum value to a string (this example relies on expansion statements):

::: bq
```c++
template <typename E>
  requires std::is_enum_v<E>
constexpr std::string enum_to_string(E value) {
  template for (constexpr auto e : std::meta::enumerators_of(^E)) {
    if (value == [:e:]) {
      return std::string(std::meta::name_of(e));
    }
  }

  return "<unnamed>";
}

enum Color { red, green, blue };
static_assert(enum_to_string(Color::red) == "red");
static_assert(enum_to_string(Color(42)) == "<unnamed>");
```
:::

We can also do the reverse in pretty much the same way:

::: bq
```c++
template <typename E>
  requires std::is_enum_v<E>
constexpr std::optional<E> string_to_enum(std::string_view name) {
  template for (constexpr auto e : std::meta::enumerators_of(^E)) {
    if (name == std::meta::name_of(e)) {
      return [:e:];
    }
  }

  return std::nullopt;
}
```
:::

But we don't have to use expansion statements - we can also use algorithms. For instance, `enum_to_string` can also be implemented this way (this example relies on non-transient constexpr allocation), which also demonstrates choosing a different algorithm based on the number of enumerators:

::: bq
```c++
template <typename E>
  requires std::is_enum_v<E>
constexpr std::string enum_to_string(E value) {
<<<<<<< HEAD
  constexpr auto enumerators =
    std::meta::enumerators_of(^E)
    | std::views::transform([](std::meta::info e){
        return std::pair<E, std::string>(std::meta::value_of<E>(e), std::meta::name_of(e));
      })
    | std::ranges::to<std::map>();

  auto it = enumerators.find(value);
  if (it != enumerators.end()) {
    return it->second;
  } else {
    return "<unnamed>";
  }
=======
  constexpr auto get_pairs = []{
    return std::meta::enumerators_of(^E)
      | std::views::transform([](std::meta::info e){
          return std::pair<E, std::string>(std::meta::value_of<E>(e), std::meta::name_of(e));
        })
  };

  constexpr auto get_name = [](E value) -> std::optional<std::string> {
    if constexpr (enumerators_of(^E).size() <= 7) {
      // if there aren't many enumerators, use a vector with find_if()
      constexpr auto enumerators = get_pairs() | std::ranges::to<std::vector>();
      auto it = std::ranges::find_if(enumerators, [value](auto const& pr){
        return pr.first == value;
      };
      if (it == enumerators.end()) {
        return std::nullopt;
      } else {
        return it->second;
      }
    } else {
      // if there are lots of enumerators, use a map with find()
      constexpr auto enumerators = get_pairs() | std::ranges::to<std::map>();
      auto it = enumerators.find(value);
      if (it == enumerators.end()) {
        return std::nullopt;
      } else {
        return it->second;
      }
    }
  };

  return get_name(value).value_or("<unnamed>");
>>>>>>> 60f025cf
}
```
:::

Note that this last version has lower complexity: While the versions using an expansion statement use an expected O(N) number of comparisons to find the matching entry, a `std::map` achieves the same with O(log(N)) complexity (where N is the number of enumerator constants).

[On Compiler Explorer](https://godbolt.org/z/Y5va8MqzG).


Many many variations of these functions are possible and beneficial depending on the needs of the client code.
For example:

<<<<<<< HEAD
  - the "<unnamed>" case could instead output a valid cast expression like "E(5)"
  - a more sophisticated lookup algorithm could be selected at compile time depending on the length of `enumerators_of(^E)`
=======
  - the `"<unnamed>"` case could instead output a valid cast expression like `"E(5)"`
>>>>>>> 60f025cf
  - a compact two-way persistent data structure could be generated to support both `enum_to_string` and `string_to_enum` with a minimal footprint
  - etc.


## Parsing Command-Line Options

Our next example shows how a command-line option parser could work by automatically inferring flags based on member names. A real command-line parser would of course be more complex, this is just the beginning.

::: bq
```c++
template<typename Opts>
auto parse_options(std::span<std::string_view const> args) -> Opts {
  Opts opts;
  template for (constexpr auto dm : nonstatic_data_members_of(^Opts)) {
    auto it = std::ranges::find_if(args,
      [](std::string_view arg){
        return arg.starts_with("--") && arg.substr(2) == name_of(dm);
      });

    if (it == args.end()) {
      // no option provided, use default
      continue;
    } else if (it + 1 == args.end()) {
      std::print(stderr, "Option {} is missing a value\n", *it);
      std::exit(EXIT_FAILURE);
    }

    using T = typename[:type_of(dm):];
    auto iss = std::ispanstream(it[1]);
    if (iss >> opts.[:dm:]; !iss) {
      std::print(stderr, "Failed to parse option {} into a {}\n", *it, display_name_of(^T));
      std::exit(EXIT_FAILURE);
    }
  }
  return opts;
}

struct MyOpts {
  std::string file_name = "input.txt";  // Option "--file_name <string>"
  int    count = 1;                     // Option "--count <int>"
};

int main(int argc, char *argv[]) {
  MyOpts opts = parse_options<MyOpts>(std::vector<std::string_view>(argv+1, argv+argc));
  // ...
}
```
:::

This example is based on a presentation by Matúš Chochlík.

[On Compiler Explorer](https://godbolt.org/z/G4dh3jq8a).


## A Simple Tuple Type

:::bq
```c++
#include <meta>

template<typename... Ts> struct Tuple {
  struct storage;

  static_assert(is_type(define_class(^storage, {data_member_spec(^Ts)...})));
  storage data;

  Tuple(): data{} {}
  Tuple(Ts const& ...vs): data{ vs... } {}
};

template<typename... Ts>
  struct std::tuple_size<Tuple<Ts...>>: public integral_constant<size_t, sizeof...(Ts)> {};

template<std::size_t I, typename... Ts>
  struct std::tuple_element<I, Tuple<Ts...>> {
    static constexpr std::array types = {^Ts...};
    using type = [: types[I] :];
  };

consteval std::meta::info get_nth_field(std::meta::info r, std::size_t n) {
  return nonstatic_data_members_of(r)[n];
}

template<std::size_t I, typename... Ts>
  constexpr auto get(Tuple<Ts...> &t) noexcept -> std::tuple_element_t<I, Tuple<Ts...>>& {
    return t.data.[:get_nth_field(^decltype(t.data), I):];
  }
// Similarly for other value categories...
```
:::

This example uses a "magic" `std::meta::define_class` template along with member reflection through the `nonstatic_data_members_of` metafunction to implement a `std::tuple`-like type without the usual complex and costly template metaprogramming tricks that that involves when these facilities are not available.
`define_class` takes a reflection for an incomplete class or union plus a vector of nonstatic data member descriptions, and completes the give class or union type to have the described members.

[On Compiler Explorer](https://godbolt.org/z/4P15rnbxh).

## A Simple Variant Type

Similarly to how we can implement a tuple using `define_class` to create on the fly a type with one member for each `Ts...`, we can implement a variant that simply defines a `union` instead of a `struct`.
One difference here is how the destructor of a `union` is currently defined:

::: bq
```cpp
union U1 {
  int i;
  char c;
};

union U2 {
  int i;
  std::string s;
};
```
:::

`U1` has a trivial destructor, but `U2`'s destructor is defined as deleted (because `std::string` has a non-trivial destructor).
This is a problem because we need to define this thing... somehow.
However, for the purposes of `define_class`, there really is only one reasonable option to choose here:

::: bq
```cpp
template <class... Ts>
union U {
  // all of our members
  Ts... members;

  // a defaulted destructor if all of the types are trivially destructible
  constexpr ~U() requires (std::is_trivially_destructible_v<Ts> && ...) = default;

  // ... otherwise a destructor that does nothing
  constexpr ~U() { }
};
```
:::

If we make [`define_class`](#data_member_spec-define_class) for a `union` have this behavior, then we can implement a `variant` in a much more straightforward way than in current implementations.
This is not a complete implementation of `std::variant` (and cheats using libstdc++ internals, and also uses Boost.Mp11's `mp_with_index`) but should demonstrate the idea:

::: bq
```cpp
template <typename... Ts>
class Variant {
    union Storage;
    struct Empty { };

    static_assert(is_type(define_class(^Storage, {
        data_member_spec(^Empty, {.name="empty"}),
        data_member_spec(^Ts)...
    })));

    static constexpr std::array<std::meta::info, sizeof...(Ts)> types = {^Ts...};

    static consteval std::meta::info get_nth_field(std::size_t n) {
        return nonstatic_data_members_of(^Storage)[n+1];
    }

    Storage storage_;
    int index_ = -1;

    // cheat: use libstdc++'s implementation
    template <typename T>
    static constexpr size_t accepted_index = std::__detail::__variant::__accepted_index<T, std::variant<Ts...>>;

    template <class F>
    constexpr auto with_index(F&& f) const -> decltype(auto) {
        return mp_with_index<sizeof...(Ts)>(index_, (F&&)f);
    }

public:
    constexpr Variant() requires std::is_default_constructible_v<[: types[0] :]>
        // should this work: storage_{. [: get_nth_field(0) :]{} }
        : storage_{.empty={}}
        , index_(0)
    {
        std::construct_at(&storage_.[: get_nth_field(0) :]);
    }

    constexpr ~Variant() requires (std::is_trivially_destructible_v<Ts> and ...) = default;
    constexpr ~Variant() {
        if (index_ != -1) {
            with_index([&](auto I){
                std::destroy_at(&storage_.[: get_nth_field(I) :]);
            });
        }
    }

    template <typename T, size_t I = accepted_index<T&&>>
        requires (!std::is_base_of_v<Variant, std::decay_t<T>>)
    constexpr Variant(T&& t)
        : storage_{.empty={}}
        , index_(-1)
    {
        std::construct_at(&storage_.[: get_nth_field(I) :], (T&&)t);
        index_ = (int)I;
    }

    // you can't actually express this constraint nicely until P2963
    constexpr Variant(Variant const&) requires (std::is_trivially_copyable_v<Ts> and ...) = default;
    constexpr Variant(Variant const& rhs)
            requires ((std::is_copy_constructible_v<Ts> and ...)
                and not (std::is_trivially_copyable_v<Ts> and ...))
        : storage_{.empty={}}
        , index_(-1)
    {
        rhs.with_index([&](auto I){
            constexpr auto field = get_nth_field(I);
            std::construct_at(&storage_.[: field :], rhs.storage_.[: field :]);
            index_ = I;
        });
    }

    constexpr auto index() const -> int { return index_; }

    template <class F>
    constexpr auto visit(F&& f) const -> decltype(auto) {
        if (index_ == -1) {
            throw std::bad_variant_access();
        }

        return mp_with_index<sizeof...(Ts)>(index_, [&](auto I) -> decltype(auto) {
            return std::invoke((F&&)f,  storage_.[: get_nth_field(I) :]);
        });
    }
};
```
:::

Effectively, `Variant<T, U>` synthesizes a union type `Storage` which looks like this:

::: bq
```cpp
union Storage {
    Empty empty;
    T @*unnamed~0~*@;
    U @*unnamed~1~*@;

    ~Storage() requires std::is_trivially_destructible_v<T> && std::is_trivially_destructible_v<U> = default;
    ~Storage() { }
}
```
:::

The question here is whether we should be should be able to directly initialize members of a defined union using a splicer, as in:

::: bq
```cpp
: storage{.[: get_nth_field(0) :]={}}
```
:::

Arguably, the answer should be yes - this would be consistent with how other accesses work.

[On Compiler Explorer](https://godbolt.org/z/Efz5vsjaa).

## Struct to Struct of Arrays

::: bq
```c++
#include <meta>
#include <array>

template <typename T, std::size_t N>
struct struct_of_arrays_impl;

consteval auto make_struct_of_arrays(std::meta::info type,
                                     std::meta::info N) -> std::meta::info {
  std::vector<std::meta::info> old_members = nonstatic_data_members_of(type);
  std::vector<std::meta::info> new_members = {};
  for (std::meta::info member : old_members) {
    auto array_type = substitute(^std::array, {type_of(member), N });
    auto mem_descr = data_member_spec(array_type, {.name = name_of(member)});
    new_members.push_back(mem_descr);
  }
  return std::meta::define_class(
    substitute(^struct_of_arrays_impl, {type, N}),
    new_members);
}

template <typename T, size_t N>
using struct_of_arrays = [: make_struct_of_arrays(^T, ^N) :];
```
:::

Example:

::: bq
```c++
struct point {
  float x;
  float y;
  float z;
};

using points = struct_of_arrays<point, 30>;
// equivalent to:
// struct points {
//   std::array<float, 30> x;
//   std::array<float, 30> y;
//   std::array<float, 30> z;
// };
```
:::

Again, the combination of `nonstatic_data_members_of` and `define_class` is put to good use.

[On Compiler Explorer](https://godbolt.org/z/8rT77KxjP).


## Parsing Command-Line Options II

Now that we've seen a couple examples of using `std::meta::define_class` to create a type, we can create a more sophisticated command-line parser example.

This is the opening example for [clap](https://docs.rs/clap/latest/clap/) (Rust's **C**ommand **L**ine **A**rgument **P**arser):

::: bq
```c++
struct Args : Clap {
  Option<std::string, {.use_short=true, .use_long=true}> name;
  Option<int, {.use_short=true, .use_long=true}> count = 1;
};

int main(int argc, char** argv) {
  auto opts = Args{}.parse(argc, argv);

  for (int i = 0; i < opts.count; ++i) {  // opts.count has type int
    std::print("Hello {}!", opts.name);   // opts.name has type std::string
  }
}
```
:::

Which we can implement like this:

::: bq
```c++
struct Flags {
  bool use_short;
  bool use_long;
};

template <typename T, Flags flags>
struct Option {
  std::optional<T> initializer = {};

  // some suitable constructors and accessors for flags
};

// convert a type (all of whose non-static data members are specializations of Option)
// to a type that is just the appropriate members.
// For example, if type is a reflection of the Args presented above, then this
// function would evaluate to a reflection of the type
// struct {
//   std::string name;
//   int count;
// }
consteval auto spec_to_opts(std::meta::info opts,
                            std::meta::info spec) -> std::meta::info {
  std::vector<std::meta::info> new_members;
  for (std::meta::info member : nonstatic_data_members_of(spec)) {
    auto new_type = template_arguments_of(type_of(member))[0];
    new_members.push_back(data_member_spec(new_type, {.name=name_of(member)}));
  }
  return define_class(opts, new_members);
}

struct Clap {
  template <typename Spec>
  auto parse(this Spec const& spec, int argc, char** argv) {
    std::vector<std::string_view> cmdline(argv+1, argv+argc)

    // check if cmdline contains --help, etc.

    struct Opts;
    static_assert(is_type(spec_to_opts(^Opts, ^Spec)));
    Opts opts;

    template for (constexpr auto [sm, om] : std::views::zip(nonstatic_data_members_of(^Spec),
                                                            nonstatic_data_members_of(^Opts))) {
      auto const& cur = spec.[:sm:];
      constexpr auto type = type_of(om);

      // find the argument associated with this option
      auto it = std::ranges::find_if(cmdline,
        [&](std::string_view arg){
          return (cur.use_short && arg.size() == 2 && arg[0] == '-' && arg[1] == name_of(sm)[0])
              || (cur.use_long && arg.starts_with("--") && arg.substr(2) == name_of(sm));
        });

      // no such argument
      if (it == cmdline.end()) {
        if constexpr (has_template_arguments(type) and template_of(type) == ^std::optional) {
          // the type is optional, so the argument is too
          continue;
        } else if (cur.initializer) {
          // the type isn't optional, but an initializer is provided, use that
          opts.[:om:] = *cur.initializer;
          continue;
        } else {
          std::print(stderr, "Missing required option {}\n", name_of(sm));
          std::exit(EXIT_FAILURE);
        }
      } else if (it + 1 == cmdline.end()) {
        std::print(stderr, "Option {} for {} is missing a value\n", *it, name_of(sm));
        std::exit(EXIT_FAILURE);
      }

      // found our argument, try to parse it
      auto iss = ispanstream(it[1]);
      if (iss >> opts.[:om:]; !iss) {
        std::print(stderr, "Failed to parse {:?} into option {} of type {}\n",
          it[1], name_of(sm), display_name_of(type));
        std::exit(EXIT_FAILURE);
      }
    }
    return opts;
  }
};
```
:::

[On Compiler Explorer](https://godbolt.org/z/1esbcq4jq).

## A Universal Formatter

This example is taken from Boost.Describe:

::: bq
```cpp
struct universal_formatter {
  constexpr auto parse(auto& ctx) { return ctx.begin(); }

  template <typename T>
  auto format(T const& t, auto& ctx) const {
    auto out = std::format_to(ctx.out(), "{}@{@{", name_of(^T));

    auto delim = [first=true]() mutable {
      if (!first) {
        *out++ = ',';
        *out++ = ' ';
      }
      first = false;
    };

    template for (constexpr auto base : bases_of(^T)) {
      delim();
      out = std::format_to(out, "{}", static_cast<[:base:] const&>(t));
    }

    template for (constexpr auto mem : nonstatic_data_members_of(^T)) {
      delim();
      out = std::format_to(out, ".{}={}", name_of(mem), t.[:mem:]);
    }

    *out++ = '}';
    return out;
  }
};

struct X { int m1 = 1; };
struct Y { int m2 = 2; };
class Z : public X, private Y { int m3 = 3; int m4 = 4; };

template <> struct std::formatter<X> : universal_formatter { };
template <> struct std::formatter<Y> : universal_formatter { };
template <> struct std::formatter<Z> : universal_formatter { };

int main() {
    std::println("{}", Z()); // Z{X{.m1 = 1}, Y{.m2 = 2}, .m3 = 3, .m4 = 4}
}
```
:::

This example is not implemented on compiler explorer at this time, but only because of issues compiling both `std::format` and `fmt::format.`

## Implementing member-wise `hash_append`

Based on the [@N3980] API:

::: bq
```cpp
template <typename H, typename T> requires std::is_standard_layout_v<T>
void hash_append(H& algo, T const& t) {
    template for (constexpr auto mem : nonstatic_data_members_of(^T)) {
        hash_append(algo, t.[:mem:]);
    }
}
```
:::

## Converting a Struct to a Tuple

This approach requires allowing packs in structured bindings [@P1061R5], but can also be written using `std::make_index_sequence`:

::: bq
```c++
template <typename T>
constexpr auto struct_to_tuple(T const& t) {
  constexpr auto members = nonstatic_data_members_of(^T);

  constexpr auto indices = []{
    std::array<int, members.size()> indices;
    std::ranges::iota(indices, 0);
    return indices;
  }();

  constexpr auto [...Is] = indices;
  return std::make_tuple(t.[: members[Is] :]...);
}
```
:::

An alternative approach is:

::: bq
```cpp
consteval auto struct_to_tuple_type(info type) -> info {
  return substitute(^std::tuple,
                    nonstatic_data_members_of(type)
                    | std::ranges::transform(std::meta::type_of)
                    | std::ranges::transform(std::meta::remove_cvref)
                    | std::ranges::to<std::vector>());
}

template <typename To, typename From, std::meta::info ... members>
constexpr auto struct_to_tuple_helper(From const& from) -> To {
  return To(from.[:members:]...);
}

template<typename From>
consteval auto get_struct_to_tuple_helper() {
  using To = [: struct_to_tuple_type(^From): ];

  std::vector args = {^To, ^From};
  for (auto mem : nonstatic_data_members_of(^From)) {
    args.push_back(reflect_value(mem));
  }

  /*
  Alternatively, with Ranges:
  args.append_range(
    nonstatic_data_members_of(^From)
    | std::views::transform(std::meta::reflect_value)
    );
  */

  return value_of<To(*)(From const&)>(
    substitute(^struct_to_tuple_helper, args));
}

template <typename From>
constexpr auto struct_to_tuple(From const& from) {
  return get_struct_to_tuple_helper<From>()(from);
}
```
:::

Here, `struct_to_tuple_type` takes a reflection of a type like `struct { T t; U const& u; V v; }` and returns a reflection of the type `std::tuple<T, U, V>`.
That gives us the return type.
Then, `struct_to_tuple_helper` is a function template that does the actual conversion --- which it can do by having all the reflections of the members as a non-type template parameter pack.
This is a `constexpr` function and not a `consteval` function because in the general case the conversion is a run-time operation.
However, determining the instance of `struct_to_tuple_helper` that is needed is a compile-time operation and has to be performed with a `consteval` function (because the function invokes `nonstatic_data_members_of`), hence the separate function template `get_struct_to_tuple_helper()`.

Everything is put together by using `substitute` to create the instantiation of `struct_to_tuple_helper` that we need, and a compile-time reference to that instance is obtained with `value_of`.
Thus `f` is a function reference to the correct specialization of `struct_to_tuple_helper`, which we can simply invoke.

[On Compiler Explorer](https://godbolt.org/z/Moqf84nc1), with a different implementation than either of the above.

## Named Tuple

The tricky thing with implementing a named tuple is actually strings as non-type template parameters.
Because you cannot just pass `"x"` into a non-type template parameter of the form `auto V`, that leaves us with two ways of specifying the constituents:

1. Can introduce a `pair` type so that we can write `make_named_tuple<pair<int, "x">, pair<double, "y">>()`, or
2. Can just do reflections all the way down so that we can write `make_named_tuple<^int, ^"x", ^double, ^"y">()`.

We do not currently support splicing string literals (although that may change in the next revision), and the `pair` approach follows the similar pattern already shown with `define_class` (given a suitable `fixed_string` type):

::: bq
```cpp
template <class T, fixed_string Name>
struct pair {
    static constexpr auto name() -> std::string_view { return Name.view(); }
    using type = T;
};

template <class... Tags>
consteval auto make_named_tuple(std::meta::info type, Tags... tags) {
    std::vector<std::meta::info> nsdms;
    auto f = [&]<class Tag>(Tag tag){
        nsdms.push_back(data_member_spec(
            dealias(^typename Tag::type),
            {.name=Tag::name()}));

    };
    (f(tags), ...);
    return define_class(type, nsdms);
}

struct R;
static_assert(is_type(make_named_tuple(^R, pair<int, "x">{}, pair<double, "y">{})));

static_assert(type_of(nonstatic_data_members_of(^R)[0]) == ^int);
static_assert(type_of(nonstatic_data_members_of(^R)[1]) == ^double);

int main() {
    [[maybe_unused]] auto r = R{.x=1, .y=2.0};
}
```
:::

[On Compiler Explorer](https://godbolt.org/z/nMx4M9sdT).


## Compile-Time Ticket Counter

The features proposed here make it a little easier to update a ticket counter at compile time.
This is not an ideal implementation (we'd prefer direct support for compile-time —-- i.e., `consteval` --- variables), but it shows how compile-time mutable state surfaces in new ways.

::: bq
```cpp
class TU_Ticket {
  template<int N> struct Helper {
    static constexpr int value = N;
  };
public:
  static consteval int next() {
    // Search for the next incomplete Helper<k>.
    std::meta::info r;
    for (int k = 0;; ++k) {
      r = substitute(^Helper, { std::meta::reflect_value(k) });
      if (is_incomplete_type(r)) break;
    }
    // Return the value of its member.  Calling static_data_members_of
    // triggers the instantiation (i.e., completion) of Helper<k>.
    return value_of<int>(static_data_members_of(r)[0]);
  }
};

int x = TU_Ticket::next();  // x initialized to 0.
int y = TU_Ticket::next();  // y initialized to 1.
int z = TU_Ticket::next();  // z initialized to 2.
```
:::

Note that this relies on the fact that a call to `substitute` returns a specialization of a template, but doesn't trigger the instantiation of that specialization.
Thus, the only instantiations of `TU_Ticket::Helper` occur because of the call to `nonstatic_data_members_of` (which is a singleton representing the lone `value` member).

[On Compiler Explorer](https://godbolt.org/z/1vEjW4sTr).

## Emulating typeful reflection
Although we believe a single opaque `std::meta::info` type to be the best and most scalable foundation for reflection, we acknowledge the desire expressed by SG7 for future support for "typeful reflection". The following demonstrates one possible means of assembling a typeful reflection library, in which different classes of reflections are represented by distinct types, on top of the facilities proposed here.

::: bq
```cpp
// Represents a 'std::meta::info' constrained by a predicate.
template <std::meta::info Pred>
  requires (type_of(^([:Pred:](^int))) == ^bool)
struct metatype {
  std::meta::info value;

  // Construction is ill-formed unless predicate is satisfied.
  consteval metatype(std::meta::info r) : value(r) {
    if (![:Pred:](r))
      throw "Reflection is not a member of this metatype";
  }

  // Cast to 'std::meta::info' allows values of this type to be spliced.
  consteval operator std::meta::info() const { return value; }

  static consteval bool check(std::meta::info r) { return [:Pred:](r); }
};

// Type representing a "failure to match" any known metatypes.
struct unmatched {
  consteval unmatched(std::meta::info) {}
  static consteval bool check(std::meta::info) { return true; }
};

// Returns the given reflection "enriched" with a more descriptive type.
template <typename... Choices>
consteval std::meta::info enrich(std::meta::info r) {
  // Because we control the type, we know that the constructor taking info is
  // the first constructor. The copy/move constructors are added at the }, so
  // will be the last ones in the list.
  std::array ctors = {members_of(^Choices, std::meta::is_constructor)[0]...,
                      members_of(^unmatched, std::meta::is_constructor)[0]};
  std::array checks = {^Choices::check..., ^unmatched::check};

  std::meta::info choice;
  for (auto [check, ctor] : std::views::zip(checks, ctors))
    if (value_of<bool>(reflect_invoke(check, {reflect_value(r)})))
      return reflect_invoke(ctor, {reflect_value(r)});

  std::unreachable();
}
```
:::

We can leverage this machinery to select different function overloads based on the "type" of reflection provided as an argument.

::: bq
```cpp
using type_t = metatype<^std::meta::is_type>;
using fn_t = metatype<^std::meta::is_function>;

// Example of a function overloaded for different "types" of reflections.
void PrintKind(type_t) { std::println("type"); }
void PrintKind(fn_t) { std::println("function"); }
void PrintKind(unmatched) { std::println("unknown kind"); }

int main() {
  // Classifies any reflection as one of: Type, Function, or Unmatched.
  auto enrich = [](std::meta::info r) { return ::enrich<type_t, fn_t>(r); };

  // Demonstration of using 'enrich' to select an overload.
  PrintKind([:enrich(^main):]);  // "function"
  PrintKind([:enrich(^int):]);   // "type"
  PrintKind([:enrich(^3):]);     // "unknown kind"
}
```
:::

Note that the `metatype` class can be generalized to wrap values of any literal type, or to wrap multiple values of possibly different types. This has been used, for instance, to select compile-time overloads based on: whether two integers share the same parity, the presence or absence of a value in an `optional`, the type of the value held by a `variant` or an `any`, or the syntactic form of a compile-time string.

Achieving the same in C++23, with the same generality, would require spelling the argument(s) twice: first to obtain a "classification tag" to use as a template argument, and again to call the function, i.e.,

::: bq
```cpp
Printer::PrintKind<classify(^int)>(^int).
// or worse...
fn<classify(Arg1, Arg2, Arg3)>(Arg1, Arg2, Arg3).
```
:::

# Proposed Features

## The Reflection Operator (`^`)

The reflection operator produces a reflection value from a grammatical construct (its operand):

> | _unary-expression_:
> |       ...
> |       `^` `::`
> |       `^` _namespace-name_
> |       `^` _type-id_
> |       `^` _cast-expression_

Note that _cast-expression_ includes _id-expression_, which in turn can designate templates, member names, etc.

The current proposal requires that the _cast-expression_ be:

  - a _primary-expression_ referring to a function or member function, or
  - a _primary-expression_ referring to a variable, static data member, or structured binding, or
  - a _primary-expression_ referring to a nonstatic data member, or
  - a _primary-expression_ referring to a template, or
  - a constant-expression.

In a SFINAE context, a failure to substitute the operand of a reflection operator construct causes that construct to not evaluate to constant.

### Syntax discussion

The original TS landed on `@[reflexpr]{.cf}@(...)` as the syntax to reflect source constructs and [@P1240R0] adopted that syntax as well.
As more examples were discussed, it became clear that that syntax was both (a) too "heavy" and (b) insufficiently distinct from a function call.
SG7 eventually agreed upon the prefix `^` operator. The "upward arrow" interpretation of the caret matches the "lift" or "raise" verbs that are sometimes used to describe the reflection operation in other contexts.

The caret already has a meaning as a binary operator in C++ ("exclusive OR"), but that is clearly not conflicting with a prefix operator.
In C++/CLI (a Microsoft C++ dialect) the caret is also used as a new kind of `$ptr-operator$` ([dcl.decl.general]{.sref}) to declare ["handles"](https://learn.microsoft.com/en-us/cpp/extensions/handle-to-object-operator-hat-cpp-component-extensions?view=msvc-170).
That is also not conflicting with the use of the caret as a unary operator because C++/CLI uses the usual prefix `*` operator to dereference handled.

Apple also uses the caret in the [syntax "blocks"](https://developer.apple.com/library/archive/documentation/Cocoa/Conceptual/ProgrammingWithObjectiveC/WorkingwithBlocks/WorkingwithBlocks.html) and unfortunately we believe that does conflict with our proposed use of the caret.

Since the syntax discussions in SG7 landed on the use of the caret, new basic source characters have become available: `@`, `` ` ``{.op}, and `$`{.op}.
Of those, `@` seems the most likely substitute for the caret, because `$`{.op} is used for splice-like operations in other languages and `` ` ``{.op} is suggestive of some kind of quoting (which may be useful in future metaprogramming syntax developments).

Another option might be the use of the backslash (`\`{.op}).
It currently has a meaning at the end of a line of source code, but we could still use it as a prefix operator with the constraint that the reflected operand has to start on the same source line.  If we were to opt for that choice, it could make sense to use the slash (`/`{.op}) as a unary operator denoting splicing (see [Splicers](#splicers) below) so that `\`{.op} would correspond to "raise" and `/`{.op} would correspond to "lower".


## Splicers (`[:`...`:]`)

A reflection can be "spliced" into source code using one of several _splicer_ forms:

 - `[: r :]` produces an _expression_ evaluating to the entity or constant value represented by `r` in grammatical contexts that permit expressions.  In type-only contexts ([temp.res.general]{.sref}/4), `[: r :]` produces a type (and `r` must be the reflection of a type). In contexts that only permit a namespace name, `[: r :]` produces a namespace (and `r` must be the reflection of a namespace or alias thereof).
 - `typename[: r :]` produces a _simple-type-specifier_ corresponding to the type represented by `r`.
 - `template[: r :]` produces a _template-name_ corresponding to the template represented by `r`.
 - `[:r:]::` produces a _nested-name-specifier_ corresponding to the namespace, enumeration type, or class type represented by `r`.

The operand of a splicer is implicitly converted to a `std::meta::info` prvalue (i.e., if the operand expression has a class type that with a conversion function to convert to `std::meta::info`, splicing can still work).

Attempting to splice a reflection value that does not meet the requirement of the splice is ill-formed.
For example:

:::bq
```c++
typename[: ^:: :] x = 0;  // Error.
```
:::

### Range Splicers

The splicers described above all take a single object of type `std::meta::info` (described in more detail below).
However, there are many cases where we don't have a single reflection, we have a range of reflections - and we want to splice them all in one go.
For that, we need a different form of splicer: a range splicer.

Construct the [struct-to-tuple](#converting-a-struct-to-a-tuple) example from above. It was demonstrated using a single splice, but it would be simpler if we had a range splice:

::: cmptable
### With Single Splice
```c++
template <typename T>
constexpr auto struct_to_tuple(T const& t) {
  constexpr auto members = nonstatic_data_members_of(^T);

  constexpr auto indices = []{
    std::array<int, members.size()> indices;
    std::ranges::iota(indices, 0);
    return indices;
  }();

  constexpr auto [...Is] = indices;
  return std::make_tuple(t.[: members[Is] :]...);
}
```

### With Range Splice
```c++
template <typename T>
constexpr auto struct_to_tuple(T const& t) {
  constexpr auto members = nonstatic_data_members_of(^T);
  return std::make_tuple(t.[: ...members :]...);
}
```
:::

A range splice, `[: ... r :]`, would accept as its argument a constant range of `meta::info`, `r`, and  would behave as an unexpanded pack of splices. So the above expression

:::bq
```c++
make_tuple(t.[: ... members :]...)
```
:::

would evaluate as

::: bq
```c++
make_tuple(t.[:members[0]:], t.[:members[1]:], ..., t.[:members[$N-1$]:])
```
:::

This is a very useful facility indeed!

However, range splicing of dependent arguments is at least an order of magnitude harder to implement than ordinary splicing. We think that not including range splicing gives us a better chance of having reflection in C++26.
Especially since, as this paper's examples demonstrate, a lot can be done without them.

Another way to work around a lack of range splicing would be to implement `with_size<N>(f)`, which would behave like `f(integral_constant<size_t, 0>{}, integral_constant<size_t, 0>{}, ..., integral_constant<size_t, N-1>{})`.
Which is enough for a tolerable implementation:

::: bq
```c++
template <typename T>
constexpr auto struct_to_tuple(T const& t) {
  constexpr auto members = nonstatic_data_members_of(^T);
  return with_size<members.size()>([&](auto... Is){
    return std::make_tuple(t.[: members[Is] :]...);
  });
}
```
:::

(P1240 did propose range splicers.)

### Syntax discussion

Early discussions of splice-like constructs (related to the TS design) considered using `@[unreflexpr]{.cf}@(...)` for that purpose.
[@P1240R0] adopted that option for _expression_ splicing, observing that a single splicing syntax could not viably be parsed (some disambiguation is needed to distinguish types and templates).
S-7 eventually agreed with the `[: ... :]` syntax --- with disambiguating tokens such as `typename` where needed --- which is a little lighter and more distinctive.

We propose `[:` and `:]` be single tokens rather than combinations of `[`, `]`, and `:`.
Among others, it simplifies the handling of expressions like `arr[[:refl():]]`.
On the flip side, it requires a special rule like the one that was made to handle `<::` to leave the meaning of `arr[::N]` unchanged and another one to avoid breaking a (somewhat useless) attribute specifier of the form `[[using ns:]]`.

A syntax that is delimited on the left and right is useful here because spliced expressions may involve lower-precedence operators.
However, there are other possibilities.
For example, now that `$`{.op} is available in the basic source character set, we might consider `@[$]{.op}@<$expr$>`.
This is somewhat natural to those of us that have used systems where `$`{.op} is used to expand placeholders in document templates.  For example:

::: bq
```c++
@[$]{.op}@select_type(3) *ptr = nullptr;
```
:::

The prefixes `typename` and `template` are only strictly needed in some cases where the operand of the splice is a dependent expression.
In our proposal, however, we only make `typename` optional in the same contexts where it would be optional for qualified names with dependent name qualifiers.
That has the advantage to catch unfortunate errors while keeping a single rule and helping human readers parse the intended meaning of otherwise ambiguous constructs.


## `std::meta::info`

The type `std::meta::info` can be defined as follows:

::: bq
```c++
namespace std {
  namespace meta {
    using info = decltype(^int);
  }
}
```
:::

In our initial proposal a value of type `std::meta::info` can represent:

  - any (C++) type and type alias
  - any function or member function
  - any variable, static data member, or structured binding
  - any non-static data member
  - any constant value
  - any template
  - any namespace

Notably absent at this time are general non-constant expressions (that aren't *expression-id*s referring to functions, variables or structured bindings).  For example:

::: bq
```c++
int x = 0;
void g() {
  [:^x:] = 42;     // Okay.  Same as: x = 42;
  x = [:^(2*x):];  // Error: "2*x" is a general non-constant expression.
  constexpr int N = 42;
  x = [:^(2*N):];  // Okay: "2*N" is a constant-expression.
}
```
:::
Note that for `^(2*N)` an implementation only has to capture the constant value of `2*N` and not various other properties of the underlying expression (such as any temporaries it involves, etc.).

The type `std::meta::info` is a _scalar_ type. Nontype template arguments of type `std::meta::info` are permitted.
The entity being reflected can affect the linkage of a template instance involving a reflection.  For example:

:::bq
```c++
template<auto R> struct S {};

extern int x;
static int y;

S<^x> sx;  // S<^x> has external name linkage.
S<^y> sy;  // S<^y> has internal name linkage.
```
:::

Namespace `std::meta` is associated with type `std::meta::info`: That allows the core meta functions to be invoked without explicit qualification.
For example:

:::bq
```c++
#include <meta>
struct S {};
std::string name2 = std::meta::name_of(^S);  // Okay.
std::string name1 = name_of(^S);             // Also okay.
```
:::




## Metafunctions

We propose a number of metafunctions declared in namespace `std::meta` to operator on reflection values.
Adding metafunctions to an implementation is expected to be relatively "easy" compared to implementing the core language features described previously.
However, despite offering a normal consteval C++ function interface, each on of these relies on "compiler magic" to a significant extent.

### Constant evaluation order

In C++23, "constant evaluation" produces pure values without observable side-effects and thus the order in which constant-evaluation occurs is immaterial.
In fact, while the language is designed to permit constant evaluation to happen at compile time, an implementation is not strictly required to take advantage of that possibility.

Some of the proposed metafunctions, however, have side-effects that have an effect of the remainder of the program.
For example, we provide a `define_class` metafunction that provides a definition for a given class.
Clearly, we want the effect of calling that metafunction to be "prompt" in a lexical-order sense.
For example:

:::bq
```c++
#include <meta>
struct S;

void g() {
  static_assert(is_type(define_class(^S, {})));
  S s;  // S should be defined at this point.
}
```
:::


Hence this proposal also introduces constraints on constant evaluation as follows...

First, we identify a subset of manifestly constant-evaluated expressions and conversions characterized by the fact that their evaluation must occur and must succeed in a valid C++ program: We call these _plainly constant-evaluated_.
We require that a programmer can count on those evaluations occurring exactly once and completing at translation time.

Second, we sequence plainly constant-evaluated expressions and conversions within the lexical order.
Specifically, we require that the evaluation of a plainly constant-evaluated expression or conversion occurs before the implementation checks the validity of source constructs lexically following that expression or conversion.

Those constraints are mostly intuitive, but they are a significant change to the underlying principles of the current standard in this respect.

[@P2758R1] ("Emitting messages at compile time") also has to deal with side effects during constant evaluation.
However, those effects ("output") are of a slightly different nature in the sense that they can be buffered until a manifestly constant-evaluated expression/conversion has completed.
"Buffering" a class type completion is not practical (e.g., because other metafunctions may well depend on the completed class type).
Still, we are not aware of incompatibilities between our proposal and [@P2758R1].


### Error-Handling in Reflection

One important question we have to answer is: How do we handle errors in reflection metafunctions?
For example, what does `std::meta::template_of(^int)` do?
`^int` is a reflection of a type, but that type is not a specialization of a template, so there is no valid reflected template for us to return.

There are a few options available to us today:

1. This fails to be a constant expression (unspecified mechanism).
2. This returns an invalid reflection (similar to `NaN` for floating point) which carries source location info and some useful message.  (This was the approach suggested in P1240.)
3. This returns `std::expected<std::meta::info, E>` for some reflection-specific error type `E` which carries source location info and some useful message (this could be just `info` but probably should not be).
4. This throws an exception of type `E` (which requires allowing exceptions to work during `constexpr` evaluation, such that an uncaught exception would fail to be a constant exception).

The immediate downside of (2), yielding a `NaN`-like reflection for `template_of(^int)` is what we do for those functions that need to return a range.
That is, what does `template_arguments_of(^int)` return?

1. This fails to be a constant expression (unspecified mechanism).
2. This returns a `std::vector<std::meta::info>` containing one invalid reflection.
3. This returns a `std::expected<std::vector<std::meta::info>, E>`.
4. This throws an exception of type `E`.

Having range-based functions return a single invalid reflection would make for awkward error handling code.
Using `std::expected` or exceptions for error handling allow for a consistent, more straightforward interface.

This becomes another situation where we need to decide an error handling mechanism between exceptions and not exceptions, although importantly in this context a lot of usual concerns about exceptions do not apply:

* there is no runtime (so concerns about runtime performance, object file size, etc. do not exist), and
* there is no runtime (so concerns about code evolving to add a new uncaught exception type do not apply)

There is one interesting example to consider to decide between `std::expected` and exceptions here:

::: bq
```cpp
template <typename T>
  requires (template_of(^T) == ^std::optional)
void foo();
```
:::

If `template_of` returns an `excepted<info, E>`, then `foo<int>` is a substitution failure --- `expected<T, E>` is equality-comparable to `T`, that comparison would evaluate to `false` but still be a constant expression.

If `template_of` returns `info` but throws an exception, then `foo<int>` would cause that exception to be uncaught, which would make the comparison not a constant expression.
This actually makes the constraint ill-formed - not a substitution failure.
In order to have `foo<int>` be a substitution failure, either the constraint would have to first check that `T` is a template or we would have to change the language rule that requires constraints to be constant expressions (we would of course still keep the requirement that the constraint is a `bool`).

The other thing to consider are compiler modes that disable exception support (like `-fno-exceptions` in GCC and Clang).
Today, implementations reject using `try`, `catch`, or `throw` at all when such modes are enabled.
With support for `constexpr` exceptions, implementations would have to come up with a strategy for how to support compile-time exceptions --- probably by only allowing them in `consteval` functions (including `constexpr` function templates that were propagated to `consteval`).

Despite these concerns (and the requirement of a whole new language feature), we believe that exceptions will be the more user-friendly choice for error handling here, simply because exceptions are more ergonomic to use than `std::expected` (even if we adopt language features that make this type easier to use - like pattern matching and a control flow operator).

### Handling Aliases

Consider

::: bq
```cpp
using A = int;
```
:::

In C++ today, `A` and `int` can be used interchangeably and there is no distinction between the two types.
With reflection as proposed in this paper, that will no longer be the case.
`^A` yields a reflection of an alias to `int`, while `^int` yields a reflection of `int`.
`^A == ^int` evaluates to `false`, but there will be a way to strip aliases - so `dealias(^A) == ^int` evaluates to `true`.

This opens up the question of how various other metafunctions handle aliases and it is worth going over a few examples:

::: bq
```cpp
using A = int;
using B = std::unique_ptr<int>;
template <class T> using C = std::unique_ptr<T>;
```
:::

This paper is proposing that:

* `is_type(^A)` is `true`.
   `^A` is an alias, but it's an alias to a type, and if this evaluated as `false` then everyone would have to `dealias` everything all the time.
* `has_template_arguments(^B)` is `false` while `has_template_arguments(^C<int>)` is `true`.
  Even though `B` is an alias to a type that itself has template arguments (`unique_ptr<int>`), `B` itself is simply a type alias and does not.
  This reflects the actual usage.
* Meanwhile, `template_arguments_of(^C<int>)` yields `{^int}` while `template_arguments_of(^std::unique_ptr<int>)` yields `{^int, ^std::default_deleter<int>}`.
  This is `C` has its own template arguments that can be reflected on.

### Freestanding implementations


Several important metafunctions, such as `std::meta::_nonstatic_data_members_of`, return a `std::vector` value.
Unfortunately, that means that they are currently not usable in a freestanding environment.
That is an highly undesirable limitation that we believe should be addressed by imbuing freestanding implementations with a more restricted `std::vector` (e.g., one that can only allocate at compile time).

### Synopsis

Here is a synopsis for the proposed library API. The functions will be explained below.

::: bq
```c++
namespace std::meta {
  // @[name and location](#name_of-display_name_of-source_location_of)@
  consteval auto name_of(info r) -> string_view;
  consteval auto qualified_name_of(info r) -> string_view;
  consteval auto display_name_of(info r) -> string_view;
  consteval auto source_location_of(info r) -> source_location;

  // @[type queries](#type_of-parent_of-dealias)@
  consteval auto type_of(info r) -> info;
  consteval auto parent_of(info r) -> info;
  consteval auto dealias(info r) -> info;

  // @[template queries](#template_of-template_arguments_of)@
  consteval auto template_of(info r) -> info;
  consteval auto template_arguments_of(info r) -> vector<info>;

  // @[member queries](#members_of-static_data_members_of-nonstatic_data_members_of-bases_of-enumerators_of-subobjects_of)@
  template<typename ...Fs>
    consteval auto members_of(info class_type, Fs ...filters) -> vector<info>;
  template<typename ...Fs>
    consteval auto bases_of(info class_type, Fs ...filters) -> vector<info>;
  consteval auto static_data_members_of(info class_type) -> vector<info>;
  consteval auto nonstatic_data_members_of(info class_type) -> vector<info>;
  consteval auto subobjects_of(info class_type) -> vector<info>;
  consteval auto enumerators_of(info enum_type) -> vector<info>;

  // @[substitute](#substitute)@
  consteval auto substitute(info templ, span<info const> args) -> info;

  // @[reflect_invoke](#reflect_invoke)@
  consteval auto reflect_invoke(info target, span<info const> args) -> info;

   // @[value_of<T>](#value_oft)@
  template<typename T>
    consteval auto value_of(info) -> T;

  // @[test_type](#test_type-test_types)@
  consteval auto test_type(info templ, info type) -> bool;
  consteval auto test_types(info templ, span<info const> types) -> bool;

  // other type predicates (see @[the wording](#meta.reflection.queries-reflection-queries)@)
  consteval auto is_public(info r) -> bool;
  consteval auto is_protected(info r) -> bool;
  consteval auto is_private(info r) -> bool;
  consteval auto is_accessible(info r) -> bool;
  consteval auto is_virtual(info r) -> bool;
  consteval auto is_pure_virtual(info entity) -> bool;
  consteval auto is_override(info entity) -> bool;
  consteval auto is_deleted(info entity) -> bool;
  consteval auto is_defaulted(info entity) -> bool;
  consteval auto is_explicit(info entity) -> bool;
  consteval auto is_bit_field(info entity) -> bool;
  consteval auto has_static_storage_duration(info r) -> bool;
  consteval auto has_internal_linkage(info r) -> bool;
  consteval auto has_external_linkage(info r) -> bool;
  consteval auto has_linkage(info r) -> bool;
  consteval auto is_class_member(info entity) -> bool;
  consteval auto is_namespace_member(info entity) -> bool;
  consteval auto is_nonstatic_data_member(info entity) -> bool;
  consteval auto is_static_member(info entity) -> bool;
  consteval auto is_base(info entity) -> bool;
  consteval auto is_namespace(info entity) -> bool;
  consteval auto is_function(info entity) -> bool;
  consteval auto is_variable(info entity) -> bool;
  consteval auto is_type(info entity) -> bool;
  consteval auto is_alias(info entity) -> bool;
  consteval auto is_incomplete_type(info entity) -> bool;
  consteval auto is_template(info entity) -> bool;
  consteval auto is_function_template(info entity) -> bool;
  consteval auto is_variable_template(info entity) -> bool;
  consteval auto is_class_template(info entity) -> bool;
  consteval auto is_alias_template(info entity) -> bool;
  consteval auto is_concept(info entity) -> bool;
  consteval auto has_template_arguments(info r) -> bool;
  consteval auto is_constructor(info r) -> bool;
  consteval auto is_destructor(info r) -> bool;
  consteval auto is_special_member(info r) -> bool;

  // @[reflect_value](#reflect_value)@
  template<typename T>
    consteval auto reflect_value(T value) -> info;

  // @[define_class](#data_member_spec-define_class)@
  struct data_member_options_t;
  consteval auto data_member_spec(info class_type,
                                  data_member_options_t options = {}) -> info;
  consteval auto define_class(info class_type, span<info const>) -> info;

  // @[data layout](#data-layout-reflection)@
  consteval auto offset_of(info entity) -> size_t;
  consteval auto size_of(info entity) -> size_t;
  consteval auto bit_offset_of(info entity) -> size_t;
  consteval auto bit_size_of(info entity) -> size_t;
  consteval auto alignment_of(info entity) -> size_t;
}
```
:::

### `name_of`, `display_name_of`, `source_location_of`

:::bq
```c++
namespace std::meta {
  consteval auto name_of(info r) -> string_view;
  consteval auto qualified_name_of(info r) -> string_view;
  consteval auto display_name_of(info r) -> string_view;
  consteval auto source_location_of(info r) -> source_location;
}
```
:::

Given a reflection `r` that designates a declared entity `X`, `name_of(r)` and `qualified_name_of(r)` return a `string_view` holding the unqualified and qualified name of `X`, respectively.
For all other reflections, an empty `string_view` is produced.
For template instances, the name does not include the template argument list.
The contents of the `string_view` consist of characters of the basic source character set only (an implementation can map other characters using universal character names).

Given a reflection `r`, `display_name_of(r)` returns a unspecified non-empty `string_view`.
Implementations are encouraged to produce text that is helpful in identifying the reflected construct.

Given a reflection `r`, `source_location_of(r)` returns an unspecified `source_location`.
Implementations are encouraged to produce the correct source location of the item designated by the reflection.

### `type_of`, `parent_of`, `dealias`

:::bq
```c++
namespace std::meta {
  consteval auto type_of(info r) -> info;
  consteval auto parent_of(info r) -> info;
  consteval auto dealias(info r) -> info;
}
```
:::

If `r` is a reflection designating a typed entity, `type_of(r)` is a reflection designating its type.
If `r` is already a type, `type_of(r)` is not a constant expression.
This can be used to implement the C `typeof` feature (which works on both types and expressions and strips qualifiers):

::: bq
```cpp
consteval auto do_typeof(std::meta::info r) -> std::meta::info {
  return remove_cvref(is_type(r) ? r : type_of(r));
}

#define typeof(e) [: do_typeof(^e) :]
```
:::

If `r` designates a member of a class or namespace, `parent_of(r)` is a reflection designating its immediately enclosing class or namespace.

If `r` designates an alias, `dealias(r)` designates the underlying entity.
Otherwise, `dealias(r)` produces `r`.
`dealias` is recursive - it strips all aliases:

::: bq
```cpp
using X = int;
using Y = X;
static_assert(dealias(^int) == ^int);
static_assert(dealias(^X) == ^int);
static_assert(dealias(^Y) == ^int);
```
:::

### `template_of`, `template_arguments_of`

::: bq
```c++
namespace std::meta {
  consteval auto template_of(info r) -> info;
  consteval auto template_arguments_of(info r) -> vector<info>;
}
```
:::

If `r` is a reflection designated a specialization of some template, then `template_of(r)` is a reflection of that template and `template_arguments_of(r)` is a vector of the reflections of the template arguments. In other words, the preconditions on both is that `has_template_arguments(r)` is `true`.

For example:

::: bq
```c++
std::vector<int> v = {1, 2, 3};
static_assert(template_of(type_of(^v)) == ^std::vector);
static_assert(template_arguments_of(type_of(^v))[0] == ^int);
```
:::



### `members_of`, `static_data_members_of`, `nonstatic_data_members_of`, `bases_of`, `enumerators_of`, `subobjects_of`

:::bq
```c++
namespace std::meta {
  template<typename ...Fs>
    consteval auto members_of(info class_type, Fs ...filters) -> vector<info>;

  template<typename ...Fs>
    consteval auto bases_of(info class_type, Fs ...filters) -> vector<info>;

  consteval auto static_data_members_of(info class_type) -> vector<info> {
    return members_of(class_type, is_variable);
  }

  consteval auto nonstatic_data_members_of(info class_type) -> vector<info> {
    return members_of(class_type, is_nonstatic_data_member);
  }

  consteval auto subobjects_of(info class_type) -> vector<info> {
    auto subobjects = bases_of(class_type);
    subobjects.append_range(nonstatic_data_members_of(class_type));
    return subobjects;
  }

  consteval auto enumerators_of(info enum_type) -> vector<info>;
}
```
:::

The template `members_of` returns a vector of reflections representing the direct members of the class type represented by its first argument.
Any nonstatic data members appear in declaration order within that vector.
Anonymous unions appear as a nonstatic data member of corresponding union type.
If any `Filters...` argument is specified, a member is dropped from the result if any filter applied to that members reflection returns `false`.
E.g., `members_of(^C, std::meta::is_type)` will only return types nested in the definition of `C` and `members_of(^C, std::meta::is_type, std::meta::is_variable)` will return an empty vector since a member cannot be both a type and a variable.

The template `bases_of` returns the direct base classes of the class type represented by its first argument, in declaration order.

`enumerators_of` returns the enumerator constants of the indicated enumeration type in declaration order.


### `substitute`

:::bq
```c++
namespace std::meta {
  consteval auto substitute(info templ, span<info const> args) -> info;
}
```
:::

Given a reflection for a template and reflections for template arguments that match that template, `substitute` returns a reflection for the entity obtained by substituting the given arguments in the template.
If the template is a concept template, the result is a reflection of a constant of type `bool`.

For example:

::: bq
```c++
constexpr auto r = substitute(^std::vector, std::vector{^int});
using T = [:r:]; // Ok, T is std::vector<int>
```
:::

This process might kick off instantiations outside the immediate context, which can lead to the program being ill-formed.

Note that the template is only substituted, not instantiated.  For example:

:::bq
```c++
template<typename T> struct S { typename T::X x; };

constexpr auto r = substitute(^S, std::vector{^int});  // Okay.
typename[:r:] si;  // Error: T::X is invalid for T = int.
```
:::

### `reflect_invoke`

:::bq
```c++
namespace std::meta {
  consteval auto reflect_invoke(info target, span<info const> args) -> info;
}
```
:::

This metafunction produces a reflection of the value returned by a call expression.

Letting `F` be the entity reflected by `target`, and `A_0, ..., A_n` be the sequence of entities reflected by the values held by `args`: if the expression `F(A_0, ..., A_N)` is a well-formed constant expression evaluating to a type that is not `void`, and if every value in `args` is a reflection of a constant value, then `reflect_invoke(target, args)` evaluates to a reflection of the constant value `F(A_0, ..., A_N)`.

For all other invocations, `reflect_invoke(target, args)` is ill-formed.

### `value_of<T>`

:::bq
```c++
namespace std::meta {
  template<typename T> consteval auto value_of(info) -> T;
}
```
:::

If `r` is a reflection for a constant-expression or a constant-valued entity of type `T`, `value_of<T>(r)` evaluates to that constant value.

If `r` is a reflection for a variable of non-reference type `T`, `value_of<T&>(r)` and `value_of<T const&>(r)` are lvalues referring to that variable.
If the variable is usable in constant expressions [expr.const], `value_of<T>(r)` evaluates to its value.

If `r` is a reflection for a variable of reference type `T` usable in constant-expressions, `value_of<T>(r)` evaluates to that reference.

If `r` is a reflection of an enumerator constant of type `E`, `value_of<E>(r)` evaluates to the value of that enumerator.

If `r` is a reflection of a non-bit-field non-reference non-static member of type `M` in a class `C`, `value_of<M C::*>(r)` is the pointer-to-member value for that nonstatic member.

For other reflection values `r`, `value_of<T>(r)` is ill-formed.

The function template `value_of` may feel similar to splicers, but unlike splicers it does not require its operand to be a constant-expression itself.
Also unlike splicers, it requires knowledge of the type associated with the entity reflected by its operand.

### `test_type`, `test_types`

:::bq
```c++
namespace std::meta {
  consteval auto test_type(info templ, info type) -> bool {
    return test_types(templ, {type});
  }

  consteval auto test_types(info templ, span<info const> types) -> bool {
    return value_of<bool>(substitute(templ, types));
  }
}
```
:::

This utility translates existing metaprogramming predicates (expressed as constexpr variable templates or concept templates) to the reflection domain.
For example:

:::bq
```c++
struct S {};
static_assert(test_type(^std::is_class_v, ^S));
```
:::

An implementation is permitted to recognize standard predicate templates and implement `test_type` without actually instantiating the predicate template.
In fact, that is recommended practice.

### `reflect_value`

:::bq
```c++
namespace std::meta {
  template<typename T> consteval auto reflect_value(T value) -> info;
}
```
:::

This metafunction produces a reflection representing the constant value of the operand.

### `data_member_spec`, `define_class`

:::bq
```c++
namespace std::meta {
  struct data_member_options_t {
    optional<string_view> name;
    bool is_static = false;
    optional<int> alignment;
    optional<int> width;
  };
  consteval auto data_member_spec(info type,
                                  data_member_options_t options = {}) -> info;
  consteval auto define_class(info class_type, span<info const>) -> info;
}
```
:::

`data_member_spec` returns a reflection of a description of a data member of given type. Optional alignment, bit-field-width, static-ness, and name can be provided as well. If no `name` is provided, the name of the data member is unspecified. If `is_static` is `true`, the data member is declared `static`.

`define_class` takes the reflection of an incomplete class/struct/union type and a range of reflections of data member descriptions and it completes the given class type with data members as described (in the given order).
The given reflection is returned. For now, only data member reflections are supported (via `data_member_spec`) but the API takes in a range of `info` anticipating expanding this in the near future.

For example:

::: bq
```c++
union U;
static_assert(is_type(define_class(^U, {
  data_member_spec(^int),
  data_member_spec(^char),
  data_member_spec(^double),
})));

// U is now defined to the equivalent of
// union U {
//   int $_0$;
//   char $_1$;
//   double $_2$;
// };

template<typename T> struct S;
constexpr auto U = define_class(^S<int>, {
  data_member_spec(^int, {.name="i", .align=64}),
  data_member_spec(^int, {.name="j", .align=64}),
});

// S<int> is now defined to the equivalent of
// template<> struct S<int> {
//   alignas(64) int i;
//   alignas(64) int j;
// };
```
:::

When defining a `union`, if one of the alternatives has a non-trivial destructor, the defined union will _still_ have a destructor provided - that simply does nothing.
This allows implementing [variant](#a-simple-variant-type) without having to further extend support in `define_class` for member functions.

### Data Layout Reflection
:::bq
```c++
namespace std::meta {
  consteval auto offset_of(info entity) -> size_t;
  consteval auto size_of(info entity) -> size_t;

  consteval auto bit_offset_of(info entity) -> size_t;
  consteval auto bit_size_of(info entity) -> size_t;

  consteval auto alignment_of(info entity) -> size_t;
}
```
:::

### Other Type Traits

There is a question of whether all the type traits should be provided in `std::meta`.
For instance, a few examples in this paper use `std::meta::remove_cvref(t)` as if that exists.
Technically, the functionality isn't strictly necessary - since it can be provided indirectly:

::: cmptable
### Direct
```cpp
std::meta::remove_cvref(type)
```

### Indirect
```cpp
std::meta::substitute(^std::remove_cvref_t, {type})
```

---

```cpp
std::meta::is_const(type)
```

```cpp
std::meta::value_of<bool>(std::meta::substitute(^std::is_const_v, {type}))
std::meta::test_type(^std::is_const_v, type)
```
:::

Having `std::meta::meow` for every trait `std::meow` is more straightforward and will likely be faster to compile, though means we will have a much larger library API.
There are quite a few traits in [meta]{.sref} - but it should be easy enough to specify all of them.
So we're doing it.


# Proposed Wording

## Language

### [lex.phases] Phases of translation

Modify the wording for phases 7-8 of [lex.phases]{.sref} as follows:

:::bq

[7]{.pnum} Whitespace characters separating tokens are no longer significant. Each preprocessing token is converted into a token (5.6). The resulting tokens constitute a translation unit and are syntactically and semantically analyzed and translated.
[ Plainly constant-evaluated expressions ([expr.const]) appearing outside template declarations are evaluated in lexical order.
  Diagnosable rules ([intro.compliance.general]{.sref}) that apply to constructs whose syntactic end point occurs lexically after the syntactic end point of a plainly constant-evaluated expression X are considered in a context where X has been evaluated.]{.addu}
[...]

[8]{.pnum} [...]
All the required instantiations are performed to produce instantiation units.
[ Plainly constant-evaluated expressions ([expr.const]) appearing in those instantiation units are evaluated in lexical order as part of the instantiation process.
  Diagnosable rules ([intro.compliance.general]{.sref}) that apply to constructs whose syntactic end point occurs lexically after the syntactic end point of a plainly constant-evaluated expression X are considered in a context where X has been evaluated.]{.addu}
[...]

:::

### [lex.pptoken] Preprocessing tokens

Add a bullet after [lex.pptoken]{.sref} bullet (3.2):

::: bq
  ...

  --- Otherwise, if the next three characters are `<::` and the subsequent character is neither `:` nor `>`, the `<` is treated as a preprocessing token by itself and not as the first character of the alternative token `<:`.

:::addu
  --- Otherwise, if the next three characters are `[::` and the subsequent character is not `:`, the `[` is treated as a preprocessing token by itself and not as the first character of the preprocessing token `[:`.
:::
  ...
:::

### [lex.operators] Operators and punctuators

Change the grammar for `$operator-or-punctuator$` in paragraph 1 of [lex.operators]{.sref} to include splicer delimiters:

::: bq
```
  $operator-or-punctuator$: @_one of_@
         {        }        [        ]        (        )        @[`[:        :]`]{.addu}@
         <:       :>       <%       %>       ;        :        ...
         ?        ::       .       .*        ->       ->*      ~
         !        +        -        *        /        %        ^        &        |
         =        +=       -=       *=       /=       %=       ^=       &=       |=
         ==       !=       <        >        <=       >=       <=>      &&       ||
         <<       >>       <<=      >>=      ++       --       ,
         and      or       xor      not      bitand   bitor    compl
         and_eq   or_eq    xor_eq   not_eq
```
:::


### [basic.types.general]

Change the first sentence in paragraph 9 of [basic.types.general]{.sref} as follows:

::: bq
[9]{.pnum} Arithmetic types (6.8.2), enumeration types, pointer types, pointer-to-member types (6.8.4),[ `std::meta::info`,]{.addu} `std::nullptr_t`, and cv-qualified (6.8.5) versions of these types are collectively called scalar types.
:::

Add a new paragraph at the end of [basic.types.general]{.sref} as follows:

::: bq
::: addu

[*]{.pnum} A *consteval-only type* is one of the following:

  - `std::meta::info`, or
  - a pointer or reference to a consteval-only type, or
  - an (possibly multi-dimensional) array of a consteval-only type, or
  - a pointer-to-member type to a class `C` of type `M` where either `C` or `M` is a consteval-only type, or
  - a function type with a consteval-only return type or a consteval-only parameter type, or
  - a class type with a consteval-only base class type or consteval-only non-static data member type.

An object of consteval-only type shall either end its lifetime during the evaluation of a manifestly constant-evaluated expression or conversion ([expr.const]{.sref}), or be a constexpr variable that is not odr-used ([basic.def.odr]{.sref}).

:::
:::

### [basic.fundamental] Fundamental types

Add a new paragraph before the last paragraph of [basic.fundamental]{.sref} as follows:

::: bq
::: addu

[*]{.pnum} A value of type `std::meta::info` is called a _reflection_ and represents a language element such as a type, a constant value, a non-static data member, etc. An expression convertible to `std::meta::info` is said to _reflect_ the language element represented by the resulting value; the language element is said to be _reflected by_ the expression.
`sizeof(std::meta::info)` shall be equal to `sizeof(void*)`.
[Reflections are only meaningful during translation.
The notion of consteval-only types (see [basic.types.general]{.sref}) exists to diagnose attempts at using such values outside the translation process.]{.note}

:::
:::

### [basic.lookup.argdep] Argument-dependent name lookup

Add a bullet after the first in paragraph 3 of [basic.lookup.argdep] as follows:

::: bq

[3]{.pnum} ... Any `$typedef-name$`s and `$using-declaration$`s used to specify the types do not contribute to this set. The set of entities is determined in the following way:

- [3.1]{.pnum} If `T` is a fundamental type, its associated set of entities is empty.

::: addu

- [3.2]{.pnum} If `T` is `std::meta::info`, its associated set of entities is the singleton containing the function `std::meta::is_type`.

:::

- [3.3]{.pnum} If `T` is a class type ...

:::

### [basic.lookup.qual.general] General

Extend [basic.lookup.qual.general]{.sref}/1-2 to cover `$splice-name-qualifer$`:

::: bq
[1]{.pnum} Lookup of an *identifier* followed by a ​`::`​ scope resolution operator considers only namespaces, types, and templates whose specializations are types. If a name, `$template-id$`, [or]{.rm} `$computed-type-specifier$`[, or `$splice-name-qualifier$`]{.addu} is followed by a ​`::`​, it shall designate a namespace, class, enumeration, or dependent type, and the ​::​ is never interpreted as a complete nested-name-specifier.

[2]{.pnum} A member-qualified name is the (unique) component name ([expr.prim.id.unqual]), if any, of

* [2.1]{.pnum} an *unqualified-id* or
* [2.2]{.pnum} a `$nested-name-specifier$` of the form `$type-name$ ::` [or]{.rm}[,]{.addu} `$namespace-name$ ::`[, or `$splice-name-qualifier$ ::`]{.addu}

in the *id-expression* of a class member access expression ([expr.ref]). [...]
:::

### [expr.prim] Primary expressions

Change the grammar for `$primary-expression$` in [expr.prim]{.sref} as follows:

::: bq
```diff
  $primary-expression$:
     $literal$
     this
     ( $expression$ )
     $id-expression$
     $lambda-expression$
     $fold-expression$
     $requires-expression$
+    [: $constant-expression$ :]
+    template[: $constant-expression$ :] < $template-argument-list$@~_opt_~@ >
```
:::

### [expr.prim.id.qual] Qualified names

Add a production to the grammar for `$nested-name-specifier$` as follows:

:::bq
```diff
  $nested-name-specifier$:
      ::
      $type-name$ ::
      $namespace-name$ ::
      $computed-type-specifier$ ::
+     $splice-name-qualifier$ ::
      $nested-name-specifier$ $identifier$ ::
      $nested-name-specifier$ template@~_opt_~@ $simple-template-id$ ::
+
+ $splice-name-qualifier$:
+     [: $constant-expression$ :]
```
:::

Extend [expr.prim.id.qual]{.sref}/1 to also cover splices:

::: bq
[1]{.pnum} The component names of a `$qualified-id$` are those of its `$nested-name-specifier$` and `$unqualified-id$`. The component names of a `$nested-name-specifier$` are its `$identifier$` (if any) and those of its `$type-name$`, `$namespace-name$`, `$simple-template-id$`, [and/or]{.rm} `$nested-name-specifier$`[, and/or the `$type-name$` or `$namespace-name$` of the entity reflected by the `$constant-expression$` of its `$splice-name-qualifier$`. For a `$nested-name-specifier$` having a `$splice-name-qualifier$` with a `$constant-expression$` that reflects the global namespace, the component names are the same as for `::`. The `$constant-expression$` of a `$splice-name-qualifier$` shall be a reflection of either a `$type-name$`, `$namespace-name$`, or the global namespace]{.addu}.

:::

Extend [expr.prim.id.qual]{.sref}/3 to also cover splices:

::: bq
[3]{.pnum} The `$nested-name-specifier$` `​::`​ nominates the global namespace. A `$nested-name-specifier$` with a `$computed-type-specifier$` nominates the type denoted by the `$computed-type-specifier$`, which shall be a class or enumeration type. [A `$nested-name-specifier$` with a `$splice-name-qualifier$` nominates the entity reflected by the `$constant-expression$` of the `$splice-name-qualifier$`.]{.addu} If a nested-name-specifier N is declarative and has a simple-template-id with a template argument list A that involves a template parameter, let T be the template nominated by N without A. T shall be a class template.

...

:::

### [expr.prim.splice] Expression splicing

Add a new subsection of [expr.prim]{.sref} following [expr.prim.req]{.sref}

::: bq
::: addu
**Expression Splicing   [expr.prim.splice]**

[#]{.pnum} For a `$primary-expression$` of the form `[: $constant-expression$ :]` or `template[: $constant-expression$ :]  < $template-argument-list$@~_opt_~@ >` the `$constant-expression$` shall be a converted constant expression ([expr.const]{.sref}) of type `std::meta::info`.

[#]{.pnum} For a `$primary-expression$` of the form `template[: $constant-expression$ :]  < $template-argument-list$@~_opt_~@ >` the converted `$constant-expression$` shall evaluate to a reflection for a concept, variable template, class template, alias template, or function template.
The meaning of such a construct is identical to that of a `$primary-expression$` of the form `$template-name$ < $template-argument-list$@~_opt_~@ >` where `$template-name$` denotes the reflected template or concept (ignoring access checking on the `$template-name$`).

[#]{.pnum} For a `$primary-expression$` of the form `[: $constant-expression$ :]` where the converted `$constant-expression$` evaluates to a reflection for a variable, a function, an enumerator, or a structured binding, the meaning of the expression is identical to that of a `$primary-expression$` of the form `$id-expression$` that would denote the reflected entity (ignoring access checking).

[#]{.pnum} Otherwise, for a `$primary-expression$` of the form `[: $constant-expression$ :]` the converted `$constant-expression$` shall evaluate to a reflection for a constant value and the expression shall evaluate to that value.
:::
:::


### [expr.unary.general]

Change [expr.unary.general]{.sref} paragraph 1 to add productions for the new operator:

::: bq
[1]{.pnum} Expressions with unary operators group right-to-left.
```diff
  $unary-expression$:
     ...
     $delete-expression$
+    ^ ::
+    ^ $namespace-name$
+    ^ $nested-name-specifier$@~_opt_~@ $template-name$
+    ^ $nested-name-specifier$@~_opt_~@ $concept-name$
+    ^ $type-id$
+    ^ $cast-expression$
```
:::

### [expr.reflect] The reflection operator

Add a new subsection of [expr.unary]{.sref} following [expr.delete]{.sref}

::: bq
::: addu
**The Reflection Operator   [expr.reflect]**

[#]{.pnum} The unary `^` operator (called _the reflection operator_) produces a prvalue --- called _reflection_ --- whose type is the reflection type (i.e., `std::meta::info`).
That reflection represents its operand.

[#]{.pnum} An ambiguity can arise between the interpretation of the operand of the reflection operator as a `$type-id$` or a `$cast-expression$`; in such cases, the `$type-id$` treatment is chosen.
Parentheses can be introduced to force the `$cast-expression$` interpretation.


[#]{.pnum} [*Example*
```
static_assert(is_type(^int()));    // ^ applies to the type-id "int()"; not the cast "int()"
static_assert(!is_type(^(int()))); // ^ applies to the the cast-expression "(int())"

template<bool> struct X;
consteval void g(std::meta::info r) {
  if (r == ^int && true);    // error: ^ applies to the type-id "int&&"
  if (r == (^int) && true);  // OK
  if (r == ^X < true);       // error: "<" is an angle bracket
  if (r == (^X) < true);     // OK
}


```
-*end example*]

[#]{.pnum} When applied to `::`, the reflection operator produces a reflection for the global namespace.
When applied to a `$namespace-name$`, the reflection produces a reflection for the indicated namespace or namespace alias.

[#]{.pnum} When applied to a `$template-name$`, the reflection produces a reflection for the indicated template.

[#]{.pnum} When applied to a `$concept-name$`, the reflection produces a reflection for the indicated concept.

[#]{.pnum} When applied to a `$type-id$`, the reflection produces a reflection for the indicated type or type alias.

[#]{.pnum} When applied to a `$cast-expression$`, the `$cast-expression$` shall be a constant expression ([expr.const]{.sref}) or an `$id-expression$` ([expr.prim.id]{.sref}) designating a variable, a function, an enumerator constant, or a nonstatic member.
The `$cast-expression$` is not evaluated.

* [#.#]{.pnum} If the operand of the reflection operator is an `$id-expression$`, the result is a reflection for the indicated entity.

  * [#.#.#]{.pnum} If this `$id-expression$` names an overload set `S`, and if the assignment of `S` to an invented variable of type `const auto` ([dcl.type.auto.deduct]{.sref}) would select a unique candidate function `F` from `S`, the result is a reflection of `F`. Otherwise, the expression `^S` is ill-formed.

* [#.#]{.pnum} If the operand is a constant expression, the result is a reflection for the resulting value.

* [#.#]{.pnum} If the operand is both an `$id-expression$` and a constant expression, the result is a reflection for both the indicated entity and the expression's (constant) value.

[ *Example*:
```cpp
template <typename T> void fn() requires (^T != ^int);
template <typename T> void fn() requires (^T == ^int);
template <typename T> void fn() requires (sizeof(T) == sizeof(int);

constexpr auto R = ^fn<char>;     // OK
constexpr auto S = ^fn<int>;      // error: cannot reflect an overload set

constexpr auto r = ^std::vector;  // OK
```
— *end example* ]

:::

:::

### [expr.eq] Equality Operators

Extend [expr.eq]{.sref}/2 to also handle `std::meta::info:

::: bq
[2]{.pnum} The converted operands shall have arithmetic, enumeration, pointer, or pointer-to-member type, or [type]{.rm} [types `std::meta::info` or ]{.addu} `std​::​nullptr_t`. The operators `==` and `!=` both yield `true` or `false`, i.e., a result of type `bool`. In each case below, the operands shall have the same type after the specified conversions have been applied.

:::

Add a new paragraph between [expr.eq]{.sref}/5 and /6:

::: bq
[5]{.pnum} Two operands of type `std​::​nullptr_t` or one operand of type `std​::​nullptr_t` and the other a null pointer constant compare equal.

::: addu
[*]{.pnum} If both operands are of type `std::meta::info`, comparison is defined as follows:

* [*.#]{.pnum} If one operand is a reflection of a namespace alias, alias template, or type alias and the other operand is not a reflection of the same kind of alias, they compare unequal. [A reflection of a type and a reflection of an alias to that same type do not compare equal.]{.note}
* [*.#]{.pnum} Otherwise, if both operands are reflections of a namespace alias, alias template, or type alias, then they compare equal if they are reflections of the same namespace alias, alias template, or type alias, respectively.
* [*.#]{.pnum} Otherwise, if neither operand is a reflection of an expression, then they compare equal if they are reflections of the same entity.
* [*.#]{.pnum} Otherwise, if one operand is a reflection of an expression and the other is not, then they compare unequal.
* [*.#]{.pnum} Otherwise (if both operands are reflections of expressions):
  * [*.#.#]{.pnum} If both operands designate *id-expressions*, then they compare equal if they identify the same declared entity.
  * [*.#.#]{.pnum} Otherwise, if one operand designates an *id-expression*, then they compare unequal.
  * [*.#.#]{.pnum} Otherwise, the result is unspecified.
:::

[6]{.pnum} If two operands compare equal, the result is `true` for the `==` operator and `false` for the `!=` operator. If two operands compare unequal, the result is `false` for the `==` operator and `true` for the `!=` operator. Otherwise, the result of each of the operators is unspecified.
:::


### [expr.const] Constant Expressions

Add a new paragraph after the definition of _manifestly constant-evaluated_ [expr.const]{.sref}/20:

:::bq
:::addu

[21]{.pnum} An expression or conversion is _plainly constant-evaluated_ if it is:

* [#.#]{.pnum} a `$constant-expression$`, or
* [#.#]{.pnum} the condition of a constexpr if statement ([stmt.if]{.sref}),
* [#.#]{.pnum} the initializer of a `constexpr` ([dcl.constexpr]{.sref}) or `constinit` ([dcl.constinit]{.sref}) variable, or
* [#.#]{.pnum} an immediate invocation, unless it

  * [#.#.#]{.pnum} results from the substitution of template parameters in a concept-id ([temp.names]{.sref}), a `$requires-expression$` ([expr.prim.req]{.sref}), or during template argument deduction ([temp.deduct]{.sref}), or
  * [#.#.#]{.pnum} is a manifestly constant-evaluated initializer of a variable that is neither  `constexpr` ([dcl.constexpr]{.sref}) nor `constinit` ([dcl.constinit]{.sref}).


:::
:::

### [dcl.typedef] The `typedef` specifier

Introduce the term "type alias" to [dcl.typedef]{.sref}:

::: bq
[1]{.pnum} [...] A name declared with the `typedef` specifier becomes a typedef-name. A typedef-name names the type associated with the identifier ([dcl.decl]) or simple-template-id ([temp.pre]); a typedef-name is thus a synonym for another type. A typedef-name does not introduce a new type the way a class declaration ([class.name]) or enum declaration ([dcl.enum]) does.

[2]{.pnum} A *typedef-name* can also be introduced by an alias-declaration. The identifier following the using keyword is not looked up; it becomes a typedef-name and the optional attribute-specifier-seq following the identifier appertains to that typedef-name. Such a typedef-name has the same semantics as if it were introduced by the typedef specifier. In particular, it does not define a new type.

::: addu
[*]{.pnum} A *type alias* is either a name declared with the `typedef` specifier or a name introduced by an *alias-declaration*.
:::
:::

### [dcl.attr.grammar] Attribute syntax and semantics

Add a production to the grammar for `$attribute-specifier$` as follows:

::: bq
```diff
  $attribute-specifier$:
     [ [ $attribute-using-prefix$@~_opt_~@ $attribute-list$ ] ]
+    [ [ using $attribute-namespace$ :] ]
     $alignment-specifier$
```
:::

and update the grammar for balanced token as follows:

::: bq
```diff
  $balanced-token$ :
      ( $balanced-token-seq$@~_opt_~@ )
      [ $balanced-token-seq$@~_opt_~@ ]
      { $balanced-token-seq$@~_opt_~@ }
-     any token other than a parenthesis, a bracket, or a brace
+     [: $balanced-token-seq$@~_opt_~@ :]
+     any token other than (, ), [, ], {, }, [:, or :]
```
:::

Change a sentence in paragraph 4 of [dcl.attr.grammar]{.sref} as follows:

::: bq

[4]{.pnum} [...] An `$attribute-specifier$` that contains no `$attribute$`s [and no `$alignment-specifier$`]{.addu} has no effect. [[That includes an `$attribute-specifier$` of the form `[ [ using $attribute-namespace$ :] ]` which is thus equivalent to replacing the `:]` token by the two-token sequence `:` `]`.]{.note}]{.addu} ...
:::

### [temp.names] Names of template specializations

Modify the grammar for `$template-argument$` as follows:

::: bq
```diff
+ $splice-template-argument$:
+     [: constant-expression :]
+
  $template-argument$:
      $constant-expression$
      $type-id$
      $id-expression$
      $braced-init-list$
+     $splice-template-argument$
```
:::

### [temp.arg.general] General

Adjust paragraph 3 of [temp.arg.general] to not apply to splice template arguments:

::: bq
[3]{.pnum} In a `$template-argument$` [which does not contain a `$splice-template-argument$`]{.addu}, an ambiguity between a `$type-id$` and an expression is resolved to a `$type-id$`, regardless of the form of the corresponding `$template-parameter$`. [In a `$template-argument$` containing a `$splice-template-argument$`, an ambiguity between a `$splice-template-argument$` and an expression is resolved to a `$splice-template-argument$`.]{.addu}

:::

### [temp.arg.type] Template type arguments

Extend [temp.arg.type]{.sref}/1 to cover splice template arguments:

::: bq
[1]{.pnum} A `$template-argument$` for a `$template-parameter$` which is a type shall [either]{.addu} be a `$type-id$` [or a `$splice-template-argument$`. A `$template-argument$` having a `$splice-template-argument$` for such a `$template-parameter$` is treated as if were a `$type-id$` nominating the type reflected by the `$constant-expression$` of the `$splice-template-argument$`.]{.addu}

:::

### [temp.arg.nontype] Template non-type arguments

Extend [temp.arg.nontype]{.sref}/2 to cover splice template arguments:

::: bq
[2]{.pnum} The value of a non-type `$template-parameter$` _P_ of (possibly deduced) type `T` is determined from its template argument _A_ as follows. If `T` is not a class type and _A_ is [not]{.rm}[neither]{.addu} a `$braced-init-list$` [nor a `$splice-template-argument$`]{.addu}, _A_ shall be a converted constant expression ([expr.const]) of type `T`; the value of _P_ is _A_ (as converted).

:::

### [temp.arg.template] Template template arguments

Extend [temp.arg.template]{.sref}/1 to cover splice template arguments:

::: bq
[1]{.pnum} A `$template-argument$` for a template `$template-parameter$` shall be the name of a class template or an alias template, expressed as `$id-expression$`[, or a `$splice-template-argument$`. A `$template-argument$` for a template `$template-parameter$` having a `$splice-template-argument$` is treated as an `$id-expression$` nominating the class template or alias template reflected by the `$constant-expression$` of the `$splice-template-argument$`.]{.addu}

:::

## Library

### [over.built] Built-in operators

Add built-in operator candidates for `std::meta::info` to [over.built]{.sref}:

::: bq
[16]{.pnum} For every `T`, where `T` is a pointer-to-member type[, `std::meta::info`,]{.addu} or `std​::​nullptr_t`, there exist candidate operator functions of the form
```cpp
bool operator==(T, T);
bool operator!=(T, T);
```
:::

### Header `<meta>` synopsis

Add a new subsection in [meta]{.sref} after [type.traits]{.sref}:

::: bq
::: addu
**Header `<meta>` synopsis**

```
namespace std::meta {
  using info = decltype(^::);

  // [meta.reflection.names], reflection names and locations
  consteval string_view name_of(info r);
  consteval string_view qualified_name_of(info r);
  consteval string_view display_name_of(info r);
  consteval source_location source_location_of(info r);

  // [meta.reflection.queries], reflection queries
  consteval bool is_public(info r);
  consteval bool is_protected(info r);
  consteval bool is_private(info r);
  consteval bool is_accessible(info r);
  consteval bool is_virtual(info r);
  consteval bool is_pure_virtual(info r);
  consteval bool is_override(info r);
  consteval bool is_deleted(info r);
  consteval bool is_defaulted(info r);
  consteval bool is_explicit(info r);
  consteval bool is_bit_field(info r);
  consteval bool has_static_storage_duration(info r);
  consteval bool has_internal_linkage(info r);
  consteval bool has_external_linkage(info r);
  consteval bool has_linkage(info r);

  consteval bool is_namespace(info r);
  consteval bool is_function(info r);
  consteval bool is_variable(info r);
  consteval bool is_type(info r);
  consteval bool is_alias(info r);
  consteval bool is_incomplete_type(info r);
  consteval bool is_template(info r);
  consteval bool is_function_template(info r);
  consteval bool is_variable_template(info r);
  consteval bool is_class_template(info r);
  consteval bool is_alias_template(info r);
  consteval bool is_concept(info r);
  consteval bool has_template_arguments(info r);
  consteval auto is_class_member(info entity) -> bool;
  consteval auto is_namespace_member(info entity) -> bool;
  consteval bool is_nonstatic_data_member(info r);
  consteval bool is_static_member(info r);
  consteval bool is_base(info r);
  consteval bool is_constructor(info r);
  consteval bool is_destructor(info r);
  consteval bool is_special_member(info r);

  consteval info type_of(info r);
  consteval info parent_of(info r);
  consteval info dealias(info r);
  consteval info template_of(info r);
  consteval vector<info> template_arguments_of(info r);

  // [meta.reflection.member.queries], reflection member queries
  template<class... Fs>
    consteval vector<info> members_of(info type, Fs... filters);
  template<class... Fs>
    consteval vector<info> bases_of(info type, Fs... filters);
  consteval vector<info> static_data_members_of(info type);
  consteval vector<info> nonstatic_data_members_of(info type);
  consteval vector<info> subobjects_of(info type);
  consteval vector<info> enumerators_of(info enum_type);

  // [meta.reflection.unary.cat], primary type categories
  consteval bool is_void(info type);
  consteval bool is_null_pointer(info type);
  consteval bool is_integral(info type);
  consteval bool is_floating_point(info type);
  consteval bool is_array(info type);
  consteval bool is_pointer(info type);
  consteval bool is_lvalue_reference(info type);
  consteval bool is_rvalue_reference(info type);
  consteval bool is_member_object_pointer(info type);
  consteval bool is_member_function_pointer(info type);
  consteval bool is_enum(info type);
  consteval bool is_union(info type);
  consteval bool is_class(info type);
  consteval bool is_function(info type);

  // [meta.reflection.unary.comp], composite type categories
  consteval bool is_reference(info type);
  consteval bool is_arithmetic(info type);
  consteval bool is_fundamental(info type);
  consteval bool is_object(info type);
  consteval bool is_scalar(info type);
  consteval bool is_compound(info type);
  consteval bool is_member_pointer(info type);

  // [meta.reflection unary.prop], type properties
  consteval bool is_const(info type);
  consteval bool is_volatile(info type);
  consteval bool is_trivial(info type);
  consteval bool is_trivially_copyable(info type);
  consteval bool is_standard_layout(info type);
  consteval bool is_empty(info type);
  consteval bool is_polymorphic(info type);
  consteval bool is_abstract(info type);
  consteval bool is_final(info type);
  consteval bool is_aggregate(info type);
  consteval bool is_signed(info type);
  consteval bool is_unsigned(info type);
  consteval bool is_bounded_array(info type);
  consteval bool is_unbounded_array(info type);
  consteval bool is_scoped_enum(info type);

  consteval bool is_constructible(info type, span<info const> type_args);
  consteval bool is_default_constructible(info type);
  consteval bool is_copy_constructible(info type);
  consteval bool is_move_constructible(info type);

  consteval bool is_assignable(info dst_type, info src_type);
  consteval bool is_copy_assignable(info type);
  consteval bool is_move_assignable(info type);

  consteval bool is_swappable_with(info dst_type, info src_type);
  consteval bool is_swappable(info type);

  consteval bool is_destructible(info type);

  consteval bool is_trivially_constructible(info type, span<info const> type_args);
  consteval bool is_trivially_default_constructible(info type);
  consteval bool is_trivially_copy_constructible(info type);
  consteval bool is_trivially_move_constructible(info type);

  consteval bool is_trivially_assignable(info dst_type, info src_type);
  consteval bool is_trivially_copy_assignable(info type);
  consteval bool is_trivially_move_assignable(info type);
  consteval bool is_trivially_destructible(info type);

  consteval bool is_nothrow_constructible(info type, span<info const> type_args);
  consteval bool is_nothrow_default_constructible(info type);
  consteval bool is_nothrow_copy_constructible(info type);
  consteval bool is_nothrow_move_constructible(info type);

  consteval bool is_nothrow_assignable(info dst_type, info src_type);
  consteval bool is_nothrow_copy_assignable(info type);
  consteval bool is_nothrow_move_assignable(info type);

  consteval bool is_nothrow_swappable_with(info dst_type, info src_type);
  consteval bool is_nothrow_swappable(info type);

  consteval bool is_nothrow_destructible(info type);

  consteval bool is_implicit_lifetime(info type);

  consteval bool has_virtual_destructor(info type);

  consteval bool has_unique_object_representations(info type);

  consteval bool reference_constructs_from_temporary(info dst_type, info src_type);
  consteval bool reference_converts_from_temporary(info dst_type, info src_type);

  // [meta.reflection.unary.prop.query], type property queries
  consteval size_t alignment_of(info type);
  consteval size_t rank(info type);
  consteval size_t extent(info type, unsigned i = 0);

  // [meta.reflection.rel], type relations
  consteval bool is_same(info type1, info type2);
  consteval bool is_base_of(info base_type, info derived_type);
  consteval bool is_convertible(info src_type, info dst_type);
  consteval bool is_nothrow_convertible(info src_type, info dst_type);
  consteval bool is_layout_compatible(info type1, info type2);
  consteval bool is_pointer_interconvertible_base_of(info base_type, info derived_type);

  consteval bool is_invocable(info type, span<const info> type_args);
  consteval bool is_invocable_r(info result_type, info type, span<const info> type_args);

  consteval bool is_nothrow_invocable(info type, span<const info> type_args);
  consteval bool is_nothrow_invocable_r(info result_type, info type, span<const info> type_args);

  // [meta.reflection.trans.cv], const-volatile modifications
  consteval info remove_const(info type);
  consteval info remove_volatile(info type);
  consteval info remove_cv(info type);
  consteval info add_const(info type);
  consteval info add_volatile(info type);
  consteval info add_cv(info type);

  // [meta.reflection.trans.ref], reference modifications
  consteval info remove_reference(info type);
  consteval info add_lvalue_reference(info type);
  consteval info add_rvalue_reference(info type);

  // [meta.reflection.trans.sign], sign modifications
  consteval info make_signed(info type);
  consteval info make_unsigned(info type);

  // [meta.reflection.trans.arr], array modifications
  consteval info remove_extent(info type);
  consteval info remove_all_extents(info type);

  // [meta.reflection.trans.ptr], pointer modifications
  consteval info remove_pointer(info type);
  consteval info add_pointer(info type);

  // [meta.reflection.trans.other], other transformations
  consteval info remove_cvref(info type);
  consteval info decay(info type);
  consteval info common_type(span<const info> type_args);
  consteval info common_reference(span<const info> type_args);
  consteval info underlying_type(info type);
  consteval info invoke_result(info type, span<const info> type_args);
  consteval info unwrap_reference(info type);
  consteval info unwrap_ref_decay(info type);
}
```
:::
:::

### [meta.reflection.names] Reflection names and locations

::: bq
::: addu
```cpp
consteval string_view name_of(info r);
consteval string_view qualified_name_of(info r);
```

[#]{.pnum} *Returns*: If `r` designates a declared entity `X`, then the unqualified and qualified names of `X`, respectively. Otherwise, an empty `string_view`.

```cpp
consteval string_view display_name_of(info r);
```
[#]{.pnum} *Returns*: An implementation-defined string suitable for identifying the reflected construct.

```cpp
consteval source_location source_location_of(info r);
```

[#]{.pnum} *Returns*: An implementation-defined `source_location` corresponding to the reflected construct.
:::
:::

### [meta.reflection.queries] Reflection queries

::: bq
::: addu
```cpp
consteval bool is_public(info r);
consteval bool is_protected(info r);
consteval bool is_private(info r);
```

[#]{.pnum} *Returns*: `true` if `r` designates a class member or base class that is public, protected, or private, respectively. Otherwise, `false`.

```cpp
consteval bool is_accessible(info r);
```
[#]{.pnum} *Returns*: TODO

```cpp
consteval bool is_virtual(info r);
```
[#]{.pnum} *Returns*: `true` if `r` designates a either a virtual member function or a virtual base class. Otherwise, `false`.

```cpp
consteval bool is_pure_virtual(info r);
consteval bool is_override(info r);
```
[#]{.pnum} *Returns*: `true` if `r` designates a member function that is pure virtual or overrides another member function, respectively. Otherwise, `false`.

```cpp
consteval bool is_deleted(info r);
```

[#]{.pnum} *Returns*: `true` if `r` designates a function or member function that is defined as deleted. Otherwise, `false`.

```cpp
consteval bool is_defaulted(info r);
```

[#]{.pnum} *Returns*: `true` if `r` designates a member function that is defined as defaulted. Otherwise, `false`.

```cpp
consteval bool is_explicit(info r);
```

[#]{.pnum} *Returns*: `true` if `r` designates a member function that is declared explicit. Otherwise, `false`.

```cpp
consteval bool is_bit_field(info r);
```

[#]{.pnum} *Returns*: `true` if `r` designates a bit-field. Otherwise, `false`.

```cpp
consteval bool has_static_storage_duration(info r);
```

[#]{.pnum} *Returns*: `true` if `r` designates an object that has static storage duration. Otherwise, `false`.

```cpp
consteval bool has_internal_linkage(info r);
consteval bool has_external_linkage(info r);
consteval bool has_linkage(info r);
```

[#]{.pnum} *Returns*: `true` if `r` designates an entity that has internal linkage, external linkage, or any linkage, respectively ([basic.link]). Otherwise, `false`.


```cpp
consteval bool is_namespace(info r);
```

[#]{.pnum} *Returns*: `true` if `r` designates a namespace or namespace alias. Otherwise, `false`.

```cpp
consteval bool is_function(info r);
```
[#]{.pnum} *Returns*: `true` if `r` designates a function or member function. Otherwise, `false`.

```cpp
consteval bool is_variable(info r);
```
[#]{.pnum} *Returns*: `true` if `r` designates a variable. Otherwise, `false`.

```cpp
consteval bool is_type(info r);
```
[#]{.pnum} *Returns*: `true` if `r` designates a type or a type alias. Otherwise, `false`.

```cpp
consteval bool is_alias(info r);
```
[#]{.pnum} *Returns*: `true` if `r` designates a type alias, alias template, or namespace alias. Otherwise, `false`.

```cpp
consteval bool is_incomplete_type(info r);
```
[#]{.pnum} *Returns*: `true` if `delias(r)` designates an incomplete type. Otherwise, `false`.

```cpp
consteval bool is_template(info r);
```
[#]{.pnum} *Returns*: `true` if `r` designates a function template, class template, variable template, or alias template. Otherwise, `false`.

[#]{.pnum} [A template specialization is not a template. `is_template(^std::vector)` is `true` but `is_template(^std::vector<int>)` is `false`.]{.note}

```cpp
consteval bool is_function_template(info r);
consteval bool is_variable_template(info r);
consteval bool is_class_template(info r);
consteval bool is_alias_template(info r);
consteval bool is_concept(info r);
```
[#]{.pnum} *Returns*: `true` if `r` designates a function template, class template, variable template, alias template, or concept, respectively. Otherwise, `false`.

```cpp
consteval bool has_template_arguments(info r);
```
[#]{.pnum} *Returns*: `true` if `r` designates an instantiation of a function template, variable template, class template, or an alias template. Otherwise, `false`.


```cpp
consteval auto is_class_member(info entity) -> bool;
consteval auto is_namespace_member(info entity) -> bool;
consteval bool is_nonstatic_data_member(info r);
consteval bool is_static_member(info r);
consteval bool is_base(info r);
consteval bool is_constructor(info r);
consteval bool is_destructor(info r);
consteval bool is_special_member(info r);
```

[#]{.pnum} *Returns*: `true` if `r` designates a class member, namespace member, non-static data member, static member, base class member, constructor, destructor, or special member, respectively. Otherwise, `false`.

```cpp
consteval info type_of(info r);
```

[#]{.pnum} *Mandates*: `r` designates a typed entity.

[#]{.pnum} *Returns*: A reflection of the type of that entity.

```cpp
consteval info parent_of(info r);
```

[#]{.pnum} *Mandates*: `r` designates a member of a class or a namespace.

[#]{.pnum} *Returns*: A reflection of the that entity's immediately enclosing class or namespace.

```cpp
consteval info dealias(info r);
```

[#]{.pnum} *Returns*: If `r` designates a type alias or a namespace alias, a reflection designating the underlying entity. Otherwise, `r`.

[#]{.pnum} [*Example*
```
using X = int;
using Y = X;
static_assert(dealias(^int) == ^int);
static_assert(dealias(^X) == ^int);
static_assert(dealias(^Y) == ^int);
```
-*end example*]

```cpp
consteval info template_of(info r);
consteval vector<info> template_arguments_of(info r);
```
[#]{.pnum} *Mandates*: `has_template_arguments(r)` is `true`.

[#]{.pnum} *Returns*: A reflection of the template of `r`, and the reflections of the template arguments of the specialization designated by `r`, respectively.

[#]{.pnum} [*Example*:
```
template <class T, class U=T> struct Pair { };
template <class T> using PairPtr = Pair<T*>;

static_assert(template_of(^Pair<int>) == ^Pair);
static_assert(template_arguments_of(^Pair<int>).size() == 2);

static_assert(template_of(^PairPtr<int>) == ^PairPtr);
static_assert(template_arguments_of(^PairPtr<int>).size() == 1);
```
-*end example*]
:::
:::

### [meta.reflection.member.queries], Reflection member queries

::: bq
::: addu
```cpp
template<class... Fs>
  consteval vector<info> members_of(info r, Fs... filters);
```
[#]{.pnum} *Mandates*: `r` is a reflection designating either a class type or a namespace and `(std::predicate<Fs, info> && ...)` is `true`.

[#]{.pnum} *Returns*: A `vector` containing the reflections of all the direct members `m` of the entity designated by `r` such that `(filters(m) && ...)` is `true`.
Data members are returned in the order in which they are declared, but the order of member functions and member types is unspecified. [Base classes are not members.]{.note}

```cpp
template<class... Fs>
  consteval vector<info> bases_of(info type, Fs... filters);
```

[#]{.pnum} *Mandates*: `type` designates a type and `(std::predicate<Fs, info> && ...)` is `true`.

[#]{.pnum} *Returns*: Let `C` be the type designated by `type`. A `vector` containing the reflections of all the direct base classes, if any, of `C` such that `(filters(class_type) && ...)` is `true`.
The base classes are returned in the order in which they appear the *base-specifier-list* of `C`.

```cpp
consteval vector<info> static_data_members_of(info type);
```

[#]{.pnum} *Mandates*: `type` designates a type.

[#]{.pnum} *Effects*: Equivalent to: `return members_of(type, is_variable);`

```cpp
consteval vector<info> nonstatic_data_members_of(info type);
```

[#]{.pnum} *Mandates*: `type` designates a type.

[#]{.pnum} *Effects*: Equivalent to: `return members_of(type, is_nonstatic_data_member);`

```cpp
consteval vector<info> subobjects_of(info type);
```

[#]{.pnum} *Mandates*: `type` designates a type.

[#]{.pnum} *Returns*: A `vector` containing all the reflections in `bases_of(type)` followed by all the reflections in `nonstatic_data_members_of(type)`.

```cpp
consteval vector<info> enumerators_of(info enum_type);
```

[#]{.pnum} *Mandates*: `enum_type` designates an enumeration.

[#]{.pnum} *Returns*: A `vector` containing the reflections of each enumerator of the enumeration designated by `enum_type`, in the order in which they are declared.
:::
:::

### [meta.reflection.unary] Unary type traits

::: bq
::: addu
[1]{.pnum} Subclause [meta.reflection.unary] contains consteval functions that may be used to query the properties of a type at compile time.

[2]{.pnum} For each function taking an argument of type `meta::info` whose name contains `type`, that argument shall be a reflection of a type or type alias. For each function taking an argument of type `span<const meta::info>` named `type_args`, each `meta::info` in that `span` shall be a reflection of a type or a type alias.
:::
:::

#### [meta.reflection.unary.cat] Primary type categories

::: bq
::: addu
[1]{.pnum} For any type `T`, for each function `std::meta::$TRAIT$` defined in this clause, `std::meta::$TRAIT$(^T)` equals the value of the corresponding unary type trait `std::$TRAIT$_v<T>` as specified in [meta.unary.cat]{.sref}.

```cpp
consteval bool is_void(info type);
consteval bool is_null_pointer(info type);
consteval bool is_integral(info type);
consteval bool is_floating_point(info type);
consteval bool is_array(info type);
consteval bool is_pointer(info type);
consteval bool is_lvalue_reference(info type);
consteval bool is_rvalue_reference(info type);
consteval bool is_member_object_pointer(info type);
consteval bool is_member_function_pointer(info type);
consteval bool is_enum(info type);
consteval bool is_union(info type);
consteval bool is_class(info type);
consteval bool is_function(info type);
```

[2]{.pnum} [*Example*
```
// an example implementation
namespace std::meta {
  consteval bool is_void(info type) {
    return value_of<bool>(substitute(^is_void_v, {type}));
  }
}
```
*-end example*]
:::
:::

#### [meta.reflection.unary.comp] Composite type categories

::: bq
::: addu
[1]{.pnum} For any type `T`, for each function `std::meta::$TRAIT$` defined in this clause, `std::meta::$TRAIT$(^T)` equals the value of the corresponding unary type trait `std::$TRAIT$_v<T>` as specified in [meta.unary.comp]{.sref}.

```cpp
consteval bool is_reference(info type);
consteval bool is_arithmetic(info type);
consteval bool is_fundamental(info type);
consteval bool is_object(info type);
consteval bool is_scalar(info type);
consteval bool is_compound(info type);
consteval bool is_member_pointer(info type);
```
:::
:::

#### [meta.reflection.unary.prop] Type properties

::: bq
::: addu
[1]{.pnum} For any type `T`, for each function `std::meta::$UNARY-TRAIT$` defined in this clause with signature `bool(std::meta::info)`, `std::meta::$UNARY-TRAIT$(^T)` equals the value of the corresponding type property `std::$UNARY-TRAIT$_v<T>` as specified in [meta.unary.prop]{.sref}.

[#]{.pnum} For any types `T` and `U`, for each function `std::meta::$BINARY-TRAIT$` defined in this clause with signature `bool(std::meta::info, std::meta::info)`, `std::meta::$BINARY-TRAIT$(^T, ^U)` equals the value of the corresponding type property `std::$BINARY-TRAIT$_v<T, U>` as specified in [meta.unary.prop]{.sref}.

[#]{.pnum} For any type `T` and pack of types `U...`, for each function `std::meta::$VARIADIC-TRAIT$` defined in this clause with signature `bool(std::meta::info, std::span<const std::meta::info>)`, `std::meta::$VARIADIC-TRAIT$(^T, {^U...})` equals the value of the corresponding type property `std::$VARIADIC-TRAIT$_v<T, U...>` as specified in [meta.unary.prop]{.sref}.

```cpp
consteval bool is_const(info type);
consteval bool is_volatile(info type);
consteval bool is_trivial(info type);
consteval bool is_trivially_copyable(info type);
consteval bool is_standard_layout(info type);
consteval bool is_empty(info type);
consteval bool is_polymorphic(info type);
consteval bool is_abstract(info type);
consteval bool is_final(info type);
consteval bool is_aggregate(info type);
consteval bool is_signed(info type);
consteval bool is_unsigned(info type);
consteval bool is_bounded_array(info type);
consteval bool is_unbounded_array(info type);
consteval bool is_scoped_enum(info type);

consteval bool is_constructible(info type, span<info const> type_args);
consteval bool is_default_constructible(info type);
consteval bool is_copy_constructible(info type);
consteval bool is_move_constructible(info type);

consteval bool is_assignable(info dst_type, info src_type);
consteval bool is_copy_assignable(info type);
consteval bool is_move_assignable(info type);

consteval bool is_swappable_with(info dst_type, info src_type);
consteval bool is_swappable(info type);

consteval bool is_destructible(info type);

consteval bool is_trivially_constructible(info type, span<info const> type_args);
consteval bool is_trivially_default_constructible(info type);
consteval bool is_trivially_copy_constructible(info type);
consteval bool is_trivially_move_constructible(info type);

consteval bool is_trivially_assignable(info dst_type, info src_type);
consteval bool is_trivially_copy_assignable(info type);
consteval bool is_trivially_move_assignable(info type);
consteval bool is_trivially_destructible(info type);

consteval bool is_nothrow_constructible(info type, span<info const> type_args);
consteval bool is_nothrow_default_constructible(info type);
consteval bool is_nothrow_copy_constructible(info type);
consteval bool is_nothrow_move_constructible(info type);

consteval bool is_nothrow_assignable(info dst_type, info src_type);
consteval bool is_nothrow_copy_assignable(info type);
consteval bool is_nothrow_move_assignable(info type);

consteval bool is_nothrow_swappable_with(info dst_type, info src_type);
consteval bool is_nothrow_swappable(info type);

consteval bool is_nothrow_destructible(info type);

consteval bool is_implicit_lifetime(info type);

consteval bool has_virtual_destructor(info type);

consteval bool has_unique_object_representations(info type);

consteval bool reference_constructs_from_temporary(info dst_type, info src_type);
consteval bool reference_converts_from_temporary(info dst_type, info src_type);
```
:::
:::

#### [meta.reflection.unary.prop.query] Type property queries

::: bq
::: addu
[1]{.pnum} For any type `T`, for each function `std::meta::$PROP$` defined in this clause with signature `size_t(std::meta::info)`, `std::meta::$PROP$(^T)` equals the value of the corresponding type property `std::$PROP$_v<T>` as specified in [meta.unary.prop.query]{.sref}.

[#]{.pnum} For any type `T` and unsigned integer value `I`, `std::meta::extent(^T, I)` equals `std::extent_v<T, I>` ([meta.unary.prop.query]).

```cpp
consteval size_t alignment_of(info type);
consteval size_t rank(info type);
consteval size_t extent(info type, unsigned i = 0);
```
:::
:::

### [meta.reflection.rel], Type relations

::: bq
::: addu
[1]{.pnum} The consteval functions specified in this clause may be used to query relationships between types at compile time.

[#]{.pnum} For any types `T` and `U`, for each function `std::meta::$REL$` defined in this clause with signature `bool(std::meta::info, std::meta::info)`, `std::meta::$REL$(^T, ^U)` equals the value of the corresponding type relation `std::$REL$_v<T, U>` as specified in [meta.rel]{.sref}.

[#]{.pnum} For any type `T` and pack of types `U...`, for each function `std::meta::$VARIADIC-REL$` defined in this clause with signature `bool(std::meta::info, std::span<const std::meta::info>)`, `std::meta::$VARIADIC-REL$(^T, {^U...})` equals the value of the corresponding type relation `std::$VARIADIC-REL$_v<T, U...>` as specified in [meta.rel]{.sref}.

[#]{.pnum} For any types `T` and `R` and pack of types `U...`, for each function `std::meta::$VARIADIC-REL-R$` defined in this clause with signature `bool(std::meta::info, std::meta::info, std::span<const std::meta::info>)`, `std::meta::$VARIADIC-REL-R$(^R, ^T, {^U...})` equals the value of the corresponding type relation `std::$VARIADIC-REL-R$_v<R, T, U...>` as specified in [meta.rel]{.sref}.

```cpp
consteval bool is_same(info type1, info type2);
consteval bool is_base_of(info base_type, info derived_type);
consteval bool is_convertible(info src_type, info dst_type);
consteval bool is_nothrow_convertible(info src_type, info dst_type);
consteval bool is_layout_compatible(info type1, info type2);
consteval bool is_pointer_interconvertible_base_of(info base_type, info derived_type);

consteval bool is_invocable(info type, span<const info> type_args);
consteval bool is_invocable_r(info result_type, info type, span<const info> type_args);

consteval bool is_nothrow_invocable(info type, span<const info> type_args);
consteval bool is_nothrow_invocable_r(info result_type, info type, span<const info> type_args);
```

[#]{.pnum} [If `t` is a reflection of the type `int` and `u` is a reflection of an alias to the type `int`, then `t == u` is `false` but `is_same(t, u)` is `true`. `t == dealias(u)` is also `true`.]{.note}.
:::
:::


### [meta.reflection.trans], Transformations between types

::: bq
::: addu
[1]{.pnum} Subclause [meta.reflection.trans] contains consteval functions that may be used to transform one type to another following some predefined rule.
:::
:::

#### [meta.reflection.trans.cv], Const-volatile modifications
::: bq
::: addu
[1]{.pnum} For any type `T`, for each function `std::meta::$MOD$` defined in this clause, `std::meta::$MOD$(^T)` returns the reflection of the corresponding type `std::$MOD$_t<T>` as specified in [meta.trans.cv]{.sref}.

```cpp
consteval info remove_const(info type);
consteval info remove_volatile(info type);
consteval info remove_cv(info type);
consteval info add_const(info type);
consteval info add_volatile(info type);
consteval info add_cv(info type);
```
:::
:::

#### [meta.reflection.trans.ref], Reference modifications

::: bq
::: addu
[1]{.pnum} For any type `T`, for each function `std::meta::$MOD$` defined in this clause, `std::meta::$MOD$(^T)` returns the reflection of the corresponding type `std::$MOD$_t<T>` as specified in [meta.trans.ref]{.sref}.

```cpp
consteval info remove_reference(info type);
consteval info add_lvalue_reference(info type);
consteval info add_rvalue_reference(info type);
```
:::
:::

#### [meta.reflection.trans.sign], Sign modifications

::: bq
::: addu
[1]{.pnum} For any type `T`, for each function `std::meta::$MOD$` defined in this clause, `std::meta::$MOD$(^T)` returns the reflection of the corresponding type `std::$MOD$_t<T>` as specified in [meta.trans.sign]{.sref}.
```cpp
consteval info make_signed(info type);
consteval info make_unsigned(info type);
```
:::
:::

#### [meta.reflection.trans.arr], Array modifications

::: bq
::: addu
[1]{.pnum} For any type `T`, for each function `std::meta::$MOD$` defined in this clause, `std::meta::$MOD$(^T)` returns the reflection of the corresponding type `std::$MOD$_t<T>` as specified in [meta.trans.arr]{.sref}.
```cpp
consteval info remove_extent(info type);
consteval info remove_all_extents(info type);
```
:::
:::

#### [meta.reflection.trans.ptr], Pointer modifications
::: bq
::: addu
[1]{.pnum} For any type `T`, for each function `std::meta::$MOD$` defined in this clause, `std::meta::$MOD$(^T)` returns the reflection of the corresponding type `std::$MOD$_t<T>` as specified in [meta.trans.ptr]{.sref}.
```cpp
consteval info remove_pointer(info type);
consteval info add_pointer(info type);
```
:::
:::

#### [meta.reflection.trans.other], Other transformations

[There are four transformations that are deliberately omitted here. `type_identity` and `enable_if` are not useful, `conditional(cond, t, f)` would just be a long way of writing `cond ? t : f`, and `basic_common_reference` is a class template intended to be specialized and not directly invoked.]{.ednote}

::: bq
::: addu
[1]{.pnum} For any type `T`, for each function `std::meta::$MOD$` defined in this clause with signature `std::meta::info(std::meta::info)`, `std::meta::$MOD$(^T)` returns the reflection of the corresponding type `std::$MOD$_t<T>` as specified in [meta.trans.other]{.sref}.

[#]{.pnum} For any pack of types `T...`, for each function `std::meta::$VARIADIC-MOD$` defined in this clause with signature `std::meta::info(std::span<const std::meta::info>)`, `std::meta::$VARIADIC-MOD$({^T...})` returns the reflection of the corresponding type `std::$VARIADIC-MOD$_t<T...>` as specified in [meta.trans.other]{.sref}.

[#]{.pnum} For any type `T` and pack of types `U...`, `std::meta::invoke_result(^T, {^u...})` returns the reflection of the corresponding type `std::invoke_result_t<T, U...>` ([meta.trans.other]{.sref}).

```cpp
consteval info remove_cvref(info type);
consteval info decay(info type);
consteval info common_type(span<const info> type_args);
consteval info common_reference(span<const info> type_args);
consteval info underlying_type(info type);
consteval info invoke_result(info type, span<const info> type_args);
consteval info unwrap_reference(info type);
consteval info unwrap_ref_decay(info type);
```

[#]{.pnum} [*Example*:

```cpp
// example implementation
consteval info unwrap_reference(info type) {
  if (has_template_arguments(type) && template_of(type) == ^reference_wrapper) {
    return add_lvalue_reference(template_arguments_of(type)[0]);
  } else {
    return type;
  }
}
```

*-end example*]
:::
:::<|MERGE_RESOLUTION|>--- conflicted
+++ resolved
@@ -60,11 +60,7 @@
   - constructs called _splicers_ to produce grammatical elements from reflections (e.g., `[: $refl$ :]`).
 
 (Note that this aims at something a little broader than pure "reflection".
-<<<<<<< HEAD
- We not only want to observe the structure of the program: We also want to ease generating code that depends on those observation.
-=======
  We not only want to observe the structure of the program: We also want to ease generating code that depends on those observations.
->>>>>>> 60f025cf
  That combination is sometimes referred to as "reflective metaprogramming", but within WG21 discussion the term "reflection" has often been used informally to refer to the same general idea.)
 
 This proposal is not intended to be the end-game as far as reflection and compile-time
@@ -214,11 +210,7 @@
 ```
 :::
 
-<<<<<<< HEAD
-The `typename` prefix can be omitted in the same contexts as with dependent qualified names (i.e., in what the standard calls _type-only contexts_.
-=======
 The `typename` prefix can be omitted in the same contexts as with dependent qualified names (i.e., in what the standard calls _type-only contexts_).
->>>>>>> 60f025cf
 For example:
 
 :::bq
@@ -278,11 +270,7 @@
 ```
 :::
 
-<<<<<<< HEAD
-[On Compiler Explorer](https://godbolt.org/z/bKsrWd9K9)
-=======
 [On Compiler Explorer](https://godbolt.org/z/Wb1vx7jqb)
->>>>>>> 60f025cf
 
 This proposal specifies that namespace `std::meta` is associated with the reflection type (`std::meta::info`); the `std::meta::` qualification can therefore be omitted in the example above.
 
@@ -293,16 +281,9 @@
 ```c++
 struct S { unsigned i:2, j:6; };
 
-<<<<<<< HEAD
-consteval auto member_named(std::string_view  name) {
-  std::vector<std::meta::info>  fields = nonstatic_data_members_of(^S);
-  for (int k = 0; ; ++k) {
-    if (name_of(fields[k]) == name) return fields[k];
-=======
 consteval auto member_named(std::string_view name) {
   for (std::meta::info field : nonstatic_data_members_of(^S)) {
     if (name_of(field) == name) return field;
->>>>>>> 60f025cf
   }
 }
 
@@ -315,11 +296,7 @@
 :::
 
 
-<<<<<<< HEAD
-[On Compiler Explorer](https://godbolt.org/z/5hjfa3qYo)
-=======
 [On Compiler Explorer](https://godbolt.org/z/dvYoreK9E)
->>>>>>> 60f025cf
 
 
 ## List of Types to List of Sizes
@@ -471,21 +448,6 @@
 template <typename E>
   requires std::is_enum_v<E>
 constexpr std::string enum_to_string(E value) {
-<<<<<<< HEAD
-  constexpr auto enumerators =
-    std::meta::enumerators_of(^E)
-    | std::views::transform([](std::meta::info e){
-        return std::pair<E, std::string>(std::meta::value_of<E>(e), std::meta::name_of(e));
-      })
-    | std::ranges::to<std::map>();
-
-  auto it = enumerators.find(value);
-  if (it != enumerators.end()) {
-    return it->second;
-  } else {
-    return "<unnamed>";
-  }
-=======
   constexpr auto get_pairs = []{
     return std::meta::enumerators_of(^E)
       | std::views::transform([](std::meta::info e){
@@ -518,7 +480,6 @@
   };
 
   return get_name(value).value_or("<unnamed>");
->>>>>>> 60f025cf
 }
 ```
 :::
@@ -531,12 +492,8 @@
 Many many variations of these functions are possible and beneficial depending on the needs of the client code.
 For example:
 
-<<<<<<< HEAD
   - the "<unnamed>" case could instead output a valid cast expression like "E(5)"
   - a more sophisticated lookup algorithm could be selected at compile time depending on the length of `enumerators_of(^E)`
-=======
-  - the `"<unnamed>"` case could instead output a valid cast expression like `"E(5)"`
->>>>>>> 60f025cf
   - a compact two-way persistent data structure could be generated to support both `enum_to_string` and `string_to_enum` with a minimal footprint
   - etc.
 
